--- conflicted
+++ resolved
@@ -329,17 +329,9 @@
 	this.make_body = function() {
 		me.wrapper = $("<div>").appendTo(me.parent);
 	}
-<<<<<<< HEAD
 	this.set_disp = function(val) {
 		if(val)
 			$(me.wrapper).html(val);
-=======
-	me.input.set_input = function(val) {
-		if(val==null)val='';
-		else val=dateutil.str_to_user(val);
-		me.input.value = val;
-		me.last_value = val;
->>>>>>> 61050e96
 	}
 	this.set_input = function(val) {
 		me.set_disp(val);
