--- conflicted
+++ resolved
@@ -5,25 +5,7 @@
 import frappe
 from frappe.commands import get_site, pass_context
 from frappe.exceptions import SiteNotSpecifiedError
-<<<<<<< HEAD
-=======
 from frappe.utils import cint
-
-
-def _is_scheduler_enabled():
-	enable_scheduler = False
-	try:
-		frappe.connect()
-		enable_scheduler = (
-			cint(frappe.db.get_single_value("System Settings", "enable_scheduler")) and True or False
-		)
-	except Exception:
-		pass
-	finally:
-		frappe.db.close()
-
-	return enable_scheduler
->>>>>>> b189cf4b
 
 
 @click.command("trigger-scheduler-event", help="Trigger a scheduler event")
