{
 "actions": [],
 "creation": "2014-09-01 14:08:48.624556",
 "doctype": "DocType",
 "document_type": "Document",
 "engine": "InnoDB",
 "field_order": [
  "title",
  "route",
  "doc_type",
  "module",
  "column_break_4",
  "is_standard",
  "published",
  "login_required",
  "route_to_success_link",
  "allow_edit",
  "allow_multiple",
  "apply_document_permissions",
  "show_in_grid",
  "allow_delete",
  "allow_print",
  "print_format",
  "allow_comments",
  "show_attachments",
  "allow_incomplete",
  "introduction",
  "introduction_text",
  "fields",
  "web_form_fields",
  "max_attachment_size",
  "client_script_section",
  "client_script",
  "custom_css_section",
  "custom_css",
  "actions",
  "button_label",
  "success_message",
  "success_url",
  "sidebar_settings",
  "show_sidebar",
  "sidebar_items",
  "payments",
  "accept_payment",
  "payment_gateway",
  "payment_button_label",
  "payment_button_help",
  "column_break_28",
  "amount_based_on_field",
  "amount_field",
  "amount",
  "currency",
  "advanced",
  "web_page_link_text",
  "breadcrumbs"
 ],
 "fields": [
  {
   "fieldname": "title",
   "fieldtype": "Data",
   "label": "Title",
   "no_copy": 1,
   "reqd": 1
  },
  {
   "fieldname": "route",
   "fieldtype": "Data",
   "label": "Route",
   "unique": 1
  },
  {
   "fieldname": "doc_type",
   "fieldtype": "Link",
   "in_list_view": 1,
   "in_standard_filter": 1,
   "label": "Select DocType",
   "options": "DocType",
   "reqd": 1
  },
  {
   "fieldname": "module",
   "fieldtype": "Link",
   "label": "Module",
   "options": "Module Def"
  },
  {
   "fieldname": "column_break_4",
   "fieldtype": "Column Break"
  },
  {
   "default": "0",
   "fieldname": "is_standard",
   "fieldtype": "Check",
   "label": "Is Standard"
  },
  {
   "default": "0",
   "fieldname": "published",
   "fieldtype": "Check",
   "label": "Published"
  },
  {
   "default": "0",
   "fieldname": "login_required",
   "fieldtype": "Check",
   "label": "Login Required"
  },
  {
   "default": "0",
   "depends_on": "eval:doc.login_required",
   "fieldname": "route_to_success_link",
   "fieldtype": "Check",
   "label": "Route to Success Link"
  },
  {
   "default": "0",
   "depends_on": "login_required",
   "fieldname": "allow_edit",
   "fieldtype": "Check",
   "label": "Allow Edit"
  },
  {
   "default": "0",
   "depends_on": "login_required",
   "fieldname": "allow_multiple",
   "fieldtype": "Check",
   "label": "Allow Multiple"
  },
  {
   "default": "0",
   "depends_on": "allow_multiple",
   "fieldname": "show_in_grid",
   "fieldtype": "Check",
   "label": "Show as Grid"
  },
  {
   "default": "0",
   "depends_on": "allow_multiple",
   "fieldname": "allow_delete",
   "fieldtype": "Check",
   "label": "Allow Delete"
  },
  {
   "default": "0",
   "fieldname": "allow_print",
   "fieldtype": "Check",
   "label": "Allow Print"
  },
  {
   "depends_on": "allow_print",
   "fieldname": "print_format",
   "fieldtype": "Link",
   "label": "Print Format",
   "options": "Print Format"
  },
  {
   "default": "0",
   "depends_on": "login_required",
   "fieldname": "allow_comments",
   "fieldtype": "Check",
   "label": "Allow Comments"
  },
  {
   "default": "0",
   "depends_on": "login_required",
   "fieldname": "show_attachments",
   "fieldtype": "Check",
   "label": "Show Attachments"
  },
  {
   "default": "0",
   "description": "Allow saving if mandatory fields are not filled",
   "fieldname": "allow_incomplete",
   "fieldtype": "Check",
   "label": "Allow Incomplete Forms"
  },
  {
   "collapsible": 1,
   "fieldname": "introduction",
   "fieldtype": "Section Break",
   "label": "Introduction"
  },
  {
   "fieldname": "introduction_text",
   "fieldtype": "Text Editor",
   "label": "Introduction"
  },
  {
   "fieldname": "fields",
   "fieldtype": "Section Break",
   "label": "Fields"
  },
  {
   "fieldname": "web_form_fields",
   "fieldtype": "Table",
   "label": "Web Form Fields",
   "options": "Web Form Field"
  },
  {
   "fieldname": "max_attachment_size",
   "fieldtype": "Int",
   "label": "Max Attachment Size (in MB)"
  },
  {
   "collapsible": 1,
   "fieldname": "client_script_section",
   "fieldtype": "Section Break",
   "label": "Client Script"
  },
  {
   "description": "For help see <a href=\"https://frappe.io/docs/user/en/guides/portal-development/web-forms\" target=\"_blank\">Client Script API and Examples</a>",
   "fieldname": "client_script",
   "fieldtype": "Code",
   "label": "Client Script"
  },
  {
   "collapsible": 1,
   "fieldname": "actions",
   "fieldtype": "Section Break",
   "label": "Actions"
  },
  {
   "default": "Save",
   "fieldname": "button_label",
   "fieldtype": "Data",
   "label": "Button Label"
  },
  {
   "description": "Message to be displayed on successful completion (only for Guest users)",
   "fieldname": "success_message",
   "fieldtype": "Text",
   "label": "Success Message"
  },
  {
   "description": "Go to this URL after completing the form (only for Guest users)",
   "fieldname": "success_url",
   "fieldtype": "Data",
   "label": "Success URL"
  },
  {
   "collapsible": 1,
   "fieldname": "sidebar_settings",
   "fieldtype": "Section Break",
   "label": "Sidebar Settings"
  },
  {
   "default": "0",
   "fieldname": "show_sidebar",
   "fieldtype": "Check",
   "label": "Show Sidebar"
  },
  {
   "fieldname": "sidebar_items",
   "fieldtype": "Table",
   "label": "Sidebar Items",
   "options": "Portal Menu Item"
  },
  {
   "collapsible": 1,
   "collapsible_depends_on": "accept_payment",
   "fieldname": "payments",
   "fieldtype": "Section Break",
   "label": "Payments"
  },
  {
   "default": "0",
   "fieldname": "accept_payment",
   "fieldtype": "Check",
   "label": "Accept Payment"
  },
  {
   "depends_on": "accept_payment",
   "fieldname": "payment_gateway",
   "fieldtype": "Link",
   "label": "Payment Gateway",
   "options": "Payment Gateway"
  },
  {
   "default": "Buy Now",
   "depends_on": "accept_payment",
   "fieldname": "payment_button_label",
   "fieldtype": "Data",
   "label": "Button Label"
  },
  {
   "depends_on": "accept_payment",
   "fieldname": "payment_button_help",
   "fieldtype": "Text",
   "label": "Button Help"
  },
  {
   "fieldname": "column_break_28",
   "fieldtype": "Column Break"
  },
  {
   "default": "0",
   "depends_on": "accept_payment",
   "fieldname": "amount_based_on_field",
   "fieldtype": "Check",
   "label": "Amount Based On Field"
  },
  {
   "depends_on": "eval:doc.accept_payment && doc.amount_based_on_field",
   "fieldname": "amount_field",
   "fieldtype": "Select",
   "label": "Amount Field"
  },
  {
   "depends_on": "eval:doc.accept_payment && !doc.amount_based_on_field",
   "fieldname": "amount",
   "fieldtype": "Currency",
   "label": "Amount"
  },
  {
   "depends_on": "accept_payment",
   "fieldname": "currency",
   "fieldtype": "Link",
   "label": "Currency",
   "options": "Currency"
  },
  {
   "collapsible": 1,
   "fieldname": "advanced",
   "fieldtype": "Section Break",
   "label": "Advanced"
  },
  {
   "description": "Text to be displayed for Link to Web Page if this form has a web page. Link route will be automatically generated based on `page_name` and `parent_website_route`",
   "fieldname": "web_page_link_text",
   "fieldtype": "Data",
   "label": "Web Page Link Text"
  },
  {
   "description": "List as [{\"label\": _(\"Jobs\"), \"route\":\"jobs\"}]",
   "fieldname": "breadcrumbs",
   "fieldtype": "Code",
   "label": "Breadcrumbs"
  },
  {
   "fieldname": "custom_css",
   "fieldtype": "Code",
   "label": "Custom CSS",
   "options": "CSS"
  },
  {
   "collapsible": 1,
   "fieldname": "custom_css_section",
   "fieldtype": "Section Break",
   "label": "Custom CSS"
  },
  {
   "default": "0",
   "fieldname": "apply_document_permissions",
   "fieldtype": "Check",
   "label": "Apply Document Permissions"
  }
 ],
 "has_web_view": 1,
 "icon": "icon-edit",
 "is_published_field": "published",
 "links": [],
<<<<<<< HEAD
 "modified": "2020-07-21 16:25:37.028459",
=======
 "modified": "2020-06-30 21:49:18.237443",
>>>>>>> 10b3641c
 "modified_by": "Administrator",
 "module": "Website",
 "name": "Web Form",
 "owner": "Administrator",
 "permissions": [
  {
   "create": 1,
   "delete": 1,
   "read": 1,
   "report": 1,
   "role": "Website Manager",
   "share": 1,
   "write": 1
  }
 ],
 "sort_field": "modified",
 "sort_order": "DESC",
 "title_field": "title",
 "track_changes": 1
}<|MERGE_RESOLUTION|>--- conflicted
+++ resolved
@@ -359,11 +359,7 @@
  "icon": "icon-edit",
  "is_published_field": "published",
  "links": [],
-<<<<<<< HEAD
  "modified": "2020-07-21 16:25:37.028459",
-=======
- "modified": "2020-06-30 21:49:18.237443",
->>>>>>> 10b3641c
  "modified_by": "Administrator",
  "module": "Website",
  "name": "Web Form",
