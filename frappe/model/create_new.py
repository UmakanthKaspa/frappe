# Copyright (c) 2015, Frappe Technologies Pvt. Ltd. and Contributors
# MIT License. See license.txt

from __future__ import unicode_literals
"""
Create a new document with defaults set
"""

import copy
import frappe
import frappe.defaults
from frappe.model import data_fieldtypes
from frappe.utils import nowdate, nowtime, now_datetime
from frappe.core.doctype.user_permission.user_permission import get_user_permissions
from frappe.permissions import get_allowed_docs_for_doctype

def get_new_doc(doctype, parent_doc = None, parentfield = None, as_dict=False):
	if doctype not in frappe.local.new_doc_templates:
		# cache a copy of new doc as it is called
		# frequently for inserts
		frappe.local.new_doc_templates[doctype] = make_new_doc(doctype)

	doc = copy.deepcopy(frappe.local.new_doc_templates[doctype])

	# doc = make_new_doc(doctype)

	set_dynamic_default_values(doc, parent_doc, parentfield)

	if as_dict:
		return doc
	else:
		return frappe.get_doc(doc)

def make_new_doc(doctype):
	doc = frappe.get_doc({
		"doctype": doctype,
		"__islocal": 1,
		"owner": frappe.session.user,
		"docstatus": 0
	})

	set_user_and_static_default_values(doc)

	doc._fix_numeric_types()
	doc = doc.get_valid_dict(sanitize=False)
	doc["doctype"] = doctype
	doc["__islocal"] = 1

	return doc

def set_user_and_static_default_values(doc):
	user_permissions = get_user_permissions()
	defaults = frappe.defaults.get_defaults()

	for df in doc.meta.get("fields"):
<<<<<<< HEAD
		if df.fieldtype in data_fieldtypes:
			user_default_value = get_user_default_value(df, defaults, user_permissions)
=======
		if df.fieldtype in type_map:
			# user permissions for link options
			doctype_user_permissions = user_permissions.get(df.options, [])
			# Allowed records for the reference doctype (link field)
			allowed_records = get_allowed_docs_for_doctype(doctype_user_permissions, df.parent)

			user_default_value = get_user_default_value(df, defaults, doctype_user_permissions, allowed_records)
>>>>>>> af1e7b14
			if user_default_value is not None:
				doc.set(df.fieldname, user_default_value)

			else:
				if df.fieldname != doc.meta.title_field:
					static_default_value = get_static_default_value(df, doctype_user_permissions, allowed_records)
					if static_default_value is not None:
						doc.set(df.fieldname, static_default_value)

def get_user_default_value(df, defaults, doctype_user_permissions, allowed_records):
	# don't set defaults for "User" link field using User Permissions!
	if df.fieldtype == "Link" and df.options != "User":
		# 1 - look in user permissions only for document_type==Setup
		# We don't want to include permissions of transactions to be used for defaults.
		if frappe.get_meta(df.options).document_type=="Setup" and len(allowed_records)==1:
			return allowed_records[0]

		# 2 - Look in user defaults
		user_default = defaults.get(df.fieldname)
		is_allowed_user_default = user_default and (not user_permissions_exist(df, doctype_user_permissions)
			or user_default in allowed_records)

		# is this user default also allowed as per user permissions?
		if is_allowed_user_default:
			return user_default

def get_static_default_value(df, doctype_user_permissions, allowed_records):
	# 3 - look in default of docfield
	if df.get("default"):
		if df.default == "__user":
			return frappe.session.user

		elif df.default == "Today":
			return nowdate()

		elif not df.default.startswith(":"):
			# a simple default value
			is_allowed_default_value = (not user_permissions_exist(df, doctype_user_permissions)
				or (df.default in allowed_records))

			if df.fieldtype!="Link" or df.options=="User" or is_allowed_default_value:
				return df.default

	elif (df.fieldtype == "Select" and df.options and df.options not in ("[Select]", "Loading...")):
		return df.options.split("\n")[0]

def set_dynamic_default_values(doc, parent_doc, parentfield):
	# these values should not be cached
	user_permissions = get_user_permissions()

	for df in frappe.get_meta(doc["doctype"]).get("fields"):
		if df.get("default"):
			if df.default.startswith(":"):
				default_value = get_default_based_on_another_field(df, user_permissions, parent_doc)
				if default_value is not None and not doc.get(df.fieldname):
					doc[df.fieldname] = default_value

			elif df.fieldtype == "Datetime" and df.default.lower() == "now":
				doc[df.fieldname] = now_datetime()

		if df.fieldtype == "Time":
			doc[df.fieldname] = nowtime()

	if parent_doc:
		doc["parent"] = parent_doc.name
		doc["parenttype"] = parent_doc.doctype

	if parentfield:
		doc["parentfield"] = parentfield

def user_permissions_exist(df, doctype_user_permissions):
	return (df.fieldtype=="Link"
		and not getattr(df, "ignore_user_permissions", False)
		and doctype_user_permissions)

def get_default_based_on_another_field(df, user_permissions, parent_doc):
	# default value based on another document
	from frappe.permissions import get_allowed_docs_for_doctype

	ref_doctype =  df.default[1:]
	ref_fieldname = ref_doctype.lower().replace(" ", "_")
	reference_name = parent_doc.get(ref_fieldname) if parent_doc else frappe.db.get_default(ref_fieldname)
	default_value = frappe.db.get_value(ref_doctype, reference_name, df.fieldname)
	is_allowed_default_value = (not user_permissions_exist(df, user_permissions.get(df.options)) or
		(default_value in get_allowed_docs_for_doctype(user_permissions[df.options], df.parent)))

	# is this allowed as per user permissions
	if is_allowed_default_value:
		return default_value<|MERGE_RESOLUTION|>--- conflicted
+++ resolved
@@ -53,21 +53,16 @@
 	defaults = frappe.defaults.get_defaults()
 
 	for df in doc.meta.get("fields"):
-<<<<<<< HEAD
 		if df.fieldtype in data_fieldtypes:
-			user_default_value = get_user_default_value(df, defaults, user_permissions)
-=======
-		if df.fieldtype in type_map:
 			# user permissions for link options
 			doctype_user_permissions = user_permissions.get(df.options, [])
 			# Allowed records for the reference doctype (link field)
 			allowed_records = get_allowed_docs_for_doctype(doctype_user_permissions, df.parent)
 
 			user_default_value = get_user_default_value(df, defaults, doctype_user_permissions, allowed_records)
->>>>>>> af1e7b14
+
 			if user_default_value is not None:
 				doc.set(df.fieldname, user_default_value)
-
 			else:
 				if df.fieldname != doc.meta.title_field:
 					static_default_value = get_static_default_value(df, doctype_user_permissions, allowed_records)
