# Copyright (c) 2015, Frappe Technologies Pvt. Ltd. and Contributors
# License: MIT. See LICENSE

import copy
import json
import os
import re

import frappe
from frappe import _, get_module_path
from frappe.core.doctype.access_log.access_log import make_access_log
from frappe.utils import cint, sanitize_html, strip_html
from frappe.utils.jinja_globals import is_rtl

no_cache = 1

standard_format = "templates/print_formats/standard.html"


def get_context(context):
	"""Build context for print"""
	if not ((frappe.form_dict.doctype and frappe.form_dict.name) or frappe.form_dict.doc):
		return {
			"body": sanitize_html(
				"""<h1>Error</h1>
				<p>Parameters doctype and name required</p>
				<pre>%s</pre>"""
				% repr(frappe.form_dict)
			)
		}

	if frappe.form_dict.doc:
		doc = frappe.form_dict.doc
	else:
		doc = frappe.get_doc(frappe.form_dict.doctype, frappe.form_dict.name)

	settings = frappe.parse_json(frappe.form_dict.settings)

	letterhead = frappe.form_dict.letterhead or None

	meta = frappe.get_meta(doc.doctype)

	print_format = get_print_format_doc(None, meta=meta)

	make_access_log(
		doctype=frappe.form_dict.doctype, document=frappe.form_dict.name, file_type="PDF", method="Print"
	)

<<<<<<< HEAD
	is_invalid_print = False
	print_style = None
	try:
		body = get_rendered_template(doc, print_format = print_format,
			meta=meta, trigger_print = frappe.form_dict.trigger_print,
			no_letterhead=frappe.form_dict.no_letterhead, letterhead=letterhead,
			settings=settings)
		print_style = get_print_style(frappe.form_dict.style, print_format)
	except frappe.exceptions.LinkExpiredError:
		body = frappe.get_template("templates/print_format/print_key_expired.html").render({})
		context.http_status_code = 410
		is_invalid_print = True
	except frappe.exceptions.InvalidKey:
		body = frappe.get_template("templates/print_format/print_key_invalid.html").render({})
		context.http_status_code = 401
		is_invalid_print = True

	return {
		"body": body,
		"print_style": print_style,
=======
	return {
		"body": get_rendered_template(
			doc,
			print_format=print_format,
			meta=meta,
			trigger_print=frappe.form_dict.trigger_print,
			no_letterhead=frappe.form_dict.no_letterhead,
			letterhead=letterhead,
			settings=settings,
		),
		"css": get_print_style(frappe.form_dict.style, print_format),
>>>>>>> c31eca3b
		"comment": frappe.session.user,
		"title": frappe.utils.strip_html(doc.get_title()),
		"lang": frappe.local.lang,
		"layout_direction": "rtl" if is_rtl() else "ltr",
<<<<<<< HEAD
		"is_invalid_print": is_invalid_print,
		"doctype": frappe.form_dict.doctype,
		"name": frappe.form_dict.name,
		"key": frappe.form_dict.get("key")
=======
>>>>>>> c31eca3b
	}


def get_print_format_doc(print_format_name, meta):
	"""Returns print format document"""
	if not print_format_name:
		print_format_name = frappe.form_dict.format or meta.default_print_format or "Standard"

	if print_format_name == "Standard":
		return None
	else:
		try:
			return frappe.get_doc("Print Format", print_format_name)
		except frappe.DoesNotExistError:
			# if old name, return standard!
			return None


def get_rendered_template(
	doc,
	name=None,
	print_format=None,
	meta=None,
	no_letterhead=None,
	letterhead=None,
	trigger_print=False,
	settings=None,
):

	print_settings = frappe.get_single("Print Settings").as_dict()
	print_settings.update(settings or {})

	if isinstance(no_letterhead, str):
		no_letterhead = cint(no_letterhead)

	elif no_letterhead is None:
		no_letterhead = not cint(print_settings.with_letterhead)

	doc.flags.in_print = True
	doc.flags.print_settings = print_settings

	if not frappe.flags.ignore_print_permissions:
		validate_print_permission(doc)

	if doc.meta.is_submittable:
		if doc.docstatus == 0 and not cint(print_settings.allow_print_for_draft):
			frappe.throw(_("Not allowed to print draft documents"), frappe.PermissionError)

		if doc.docstatus == 2 and not cint(print_settings.allow_print_for_cancelled):
			frappe.throw(_("Not allowed to print cancelled documents"), frappe.PermissionError)

	doc.run_method("before_print", print_settings)

	if not hasattr(doc, "print_heading"):
		doc.print_heading = None
	if not hasattr(doc, "sub_heading"):
		doc.sub_heading = None

	if not meta:
		meta = frappe.get_meta(doc.doctype)

	jenv = frappe.get_jenv()
	format_data, format_data_map = [], {}

	# determine template
	if print_format:
		doc.print_section_headings = print_format.show_section_headings
		doc.print_line_breaks = print_format.line_breaks
		doc.align_labels_right = print_format.align_labels_right
		doc.absolute_value = print_format.absolute_value

		def get_template_from_string():
			return jenv.from_string(get_print_format(doc.doctype, print_format))

		if print_format.custom_format:
			template = get_template_from_string()

		elif print_format.format_data:
			# set format data
			format_data = json.loads(print_format.format_data)
			for df in format_data:
				format_data_map[df.get("fieldname")] = df
				if "visible_columns" in df:
					for _df in df.get("visible_columns"):
						format_data_map[_df.get("fieldname")] = _df

			doc.format_data_map = format_data_map

			template = "standard"

		elif print_format.standard == "Yes":
			template = get_template_from_string()

		else:
			# fallback
			template = "standard"

	else:
		template = "standard"

	if template == "standard":
		template = jenv.get_template(standard_format)

	letter_head = frappe._dict(get_letter_head(doc, no_letterhead, letterhead) or {})

	if letter_head.content:
		letter_head.content = frappe.utils.jinja.render_template(
			letter_head.content, {"doc": doc.as_dict()}
		)

	if letter_head.footer:
		letter_head.footer = frappe.utils.jinja.render_template(
			letter_head.footer, {"doc": doc.as_dict()}
		)

	convert_markdown(doc, meta)

	args = {}
	# extract `print_heading_template` from the first field and remove it
	if format_data and format_data[0].get("fieldname") == "print_heading_template":
		args["print_heading_template"] = format_data.pop(0).get("options")

	args.update(
		{
			"doc": doc,
			"meta": frappe.get_meta(doc.doctype),
			"layout": make_layout(doc, meta, format_data),
			"no_letterhead": no_letterhead,
			"trigger_print": cint(trigger_print),
			"letter_head": letter_head.content,
			"footer": letter_head.footer,
			"print_settings": print_settings,
		}
	)

	html = template.render(args, filters={"len": len})

	if cint(trigger_print):
		html += trigger_print_script

	return html


def set_link_titles(doc):
	# Adds name with title of link field doctype to __link_titles
	if not doc.get("__link_titles"):
		setattr(doc, "__link_titles", {})

	meta = frappe.get_meta(doc.doctype)
	set_title_values_for_link_and_dynamic_link_fields(meta, doc)
	set_title_values_for_table_and_multiselect_fields(meta, doc)


def set_title_values_for_link_and_dynamic_link_fields(meta, doc, parent_doc=None):
	if parent_doc and not parent_doc.get("__link_titles"):
		setattr(parent_doc, "__link_titles", {})
	elif doc and not doc.get("__link_titles"):
		setattr(doc, "__link_titles", {})

	for field in meta.get_link_fields() + meta.get_dynamic_link_fields():
		if not doc.get(field.fieldname):
			continue

		# If link field, then get doctype from options
		# If dynamic link field, then get doctype from dependent field
		doctype = field.options if field.fieldtype == "Link" else doc.get(field.options)

		meta = frappe.get_meta(doctype)
		if not meta or not (meta.title_field and meta.show_title_field_in_link):
			continue

		link_title = frappe.get_cached_value(doctype, doc.get(field.fieldname), meta.title_field)
		if parent_doc:
			parent_doc.__link_titles["{0}::{1}".format(doctype, doc.get(field.fieldname))] = link_title
		elif doc:
			doc.__link_titles["{0}::{1}".format(doctype, doc.get(field.fieldname))] = link_title


def set_title_values_for_table_and_multiselect_fields(meta, doc):
	for field in meta.get_table_fields():
		if not doc.get(field.fieldname):
			continue

		_meta = frappe.get_meta(field.options)
		for value in doc.get(field.fieldname):
			set_title_values_for_link_and_dynamic_link_fields(_meta, value, doc)


def convert_markdown(doc, meta):
	"""Convert text field values to markdown if necessary"""
	for field in meta.fields:
		if field.fieldtype == "Text Editor":
			value = doc.get(field.fieldname)
			if value and "<!-- markdown -->" in value:
				doc.set(field.fieldname, frappe.utils.md_to_html(value))


@frappe.whitelist()
def get_html_and_style(
	doc,
	name=None,
	print_format=None,
	meta=None,
	no_letterhead=None,
	letterhead=None,
	trigger_print=False,
	style=None,
	settings=None,
	templates=None,
):
	"""Returns `html` and `style` of print format, used in PDF etc"""

	if isinstance(doc, str) and isinstance(name, str):
		doc = frappe.get_doc(doc, name)

	if isinstance(doc, str):
		doc = frappe.get_doc(json.loads(doc))

	print_format = get_print_format_doc(print_format, meta=meta or frappe.get_meta(doc.doctype))
	set_link_titles(doc)

	try:
		html = get_rendered_template(
			doc,
			name=name,
			print_format=print_format,
			meta=meta,
			no_letterhead=no_letterhead,
			letterhead=letterhead,
			trigger_print=trigger_print,
			settings=frappe.parse_json(settings),
		)
	except frappe.TemplateNotFoundError:
		frappe.clear_last_message()
		html = None

	return {"html": html, "style": get_print_style(style=style, print_format=print_format)}


@frappe.whitelist()
def get_rendered_raw_commands(doc, name=None, print_format=None, meta=None, lang=None):
	"""Returns Rendered Raw Commands of print format, used to send directly to printer"""

	if isinstance(doc, str) and isinstance(name, str):
		doc = frappe.get_doc(doc, name)

	if isinstance(doc, str):
		doc = frappe.get_doc(json.loads(doc))

	print_format = get_print_format_doc(print_format, meta=meta or frappe.get_meta(doc.doctype))

	if not print_format or (print_format and not print_format.raw_printing):
		frappe.throw(
			_("{0} is not a raw printing format.").format(print_format), frappe.TemplateNotFoundError
		)

	return {
		"raw_commands": get_rendered_template(doc, name=name, print_format=print_format, meta=meta)
	}


def validate_print_permission(doc):
	for ptype in ("read", "print"):
		if (frappe.has_permission(doc.doctype, ptype, doc) or frappe.has_website_permission(doc)):
			return

<<<<<<< HEAD
	key = frappe.form_dict.get("key")
	if key:
		validate_key(key, doc)
	else:
		raise frappe.PermissionError(_("You do not have permission to view this document"))

def validate_key(key, doc):
	document_share_key = frappe.db.exists("Document Share Key", {
		"reference_doctype": doc.doctype,
		"reference_docname": doc.name,
		"key": key
	}, cache=True)
	if document_share_key:
		if frappe.get_cached_doc("Document Share Key", document_share_key).is_expired():
			raise frappe.exceptions.LinkExpiredError
		else:
			return

	# TODO: Deprecate this! kept it for backward compatibility
	if frappe.get_system_settings("allow_older_web_view_links") and key == doc.get_signature():
		return

	raise frappe.exceptions.InvalidKey
=======
	for ptype in ("read", "print"):
		if not frappe.has_permission(doc.doctype, ptype, doc) and not frappe.has_website_permission(doc):
			raise frappe.PermissionError(_("No {0} permission").format(ptype))
>>>>>>> c31eca3b


def get_letter_head(doc, no_letterhead, letterhead=None):
	if no_letterhead:
		return {}
	if letterhead:
		return frappe.db.get_value("Letter Head", letterhead, ["content", "footer"], as_dict=True)
	if doc.get("letter_head"):
		return frappe.db.get_value("Letter Head", doc.letter_head, ["content", "footer"], as_dict=True)
	else:
		return (
			frappe.db.get_value("Letter Head", {"is_default": 1}, ["content", "footer"], as_dict=True) or {}
		)


def get_print_format(doctype, print_format):
	if print_format.disabled:
		frappe.throw(
			_("Print Format {0} is disabled").format(print_format.name), frappe.DoesNotExistError
		)

	# server, find template
	module = print_format.module or frappe.db.get_value("DocType", doctype, "module")
	path = os.path.join(
		get_module_path(module, "Print Format", print_format.name),
		frappe.scrub(print_format.name) + ".html",
	)

	if os.path.exists(path):
		with open(path, "r") as pffile:
			return pffile.read()
	else:
		if print_format.raw_printing:
			return print_format.raw_commands
		if print_format.html:
			return print_format.html

		frappe.throw(_("No template found at path: {0}").format(path), frappe.TemplateNotFoundError)


def make_layout(doc, meta, format_data=None):
	"""Builds a hierarchical layout object from the fields list to be rendered
	by `standard.html`

	:param doc: Document to be rendered.
	:param meta: Document meta object (doctype).
	:param format_data: Fields sequence and properties defined by Print Format Builder."""
	layout, page = [], []
	layout.append(page)

	def get_new_section():
		return {"columns": [], "has_data": False}

	def append_empty_field_dict_to_page_column(page):
		"""append empty columns dict to page layout"""
		if not page[-1]["columns"]:
			page[-1]["columns"].append({"fields": []})

	for df in format_data or meta.fields:
		if format_data:
			# embellish df with original properties
			df = frappe._dict(df)
			if df.fieldname:
				original = meta.get_field(df.fieldname)
				if original:
					newdf = original.as_dict()
					newdf.hide_in_print_layout = original.get("hide_in_print_layout")
					newdf.update(df)
					df = newdf

			df.print_hide = 0

		if df.fieldtype == "Section Break" or page == []:
			if len(page) > 1:
				if page[-1]["has_data"] == False:
					# truncate last section if empty
					del page[-1]

			section = get_new_section()
			if df.fieldtype == "Section Break" and df.label:
				section["label"] = df.label

			page.append(section)

		elif df.fieldtype == "Column Break":
			# if last column break and last column is not empty
			page[-1]["columns"].append({"fields": []})

		else:
			# add a column if not yet added
			append_empty_field_dict_to_page_column(page)

		if df.fieldtype == "HTML" and df.options:
			doc.set(df.fieldname, True)  # show this field

		if df.fieldtype == "Signature" and not doc.get(df.fieldname):
			placeholder_image = "/assets/frappe/images/signature-placeholder.png"
			doc.set(df.fieldname, placeholder_image)

		if is_visible(df, doc) and has_value(df, doc):
			append_empty_field_dict_to_page_column(page)

			page[-1]["columns"][-1]["fields"].append(df)

			# section has fields
			page[-1]["has_data"] = True

			# if table, add the row info in the field
			# if a page break is found, create a new docfield
			if df.fieldtype == "Table":
				df.rows = []
				df.start = 0
				df.end = None
				for i, row in enumerate(doc.get(df.fieldname)):
					if row.get("page_break"):
						# close the earlier row
						df.end = i

						# new page, with empty section and column
						page = [get_new_section()]
						layout.append(page)
						append_empty_field_dict_to_page_column(page)

						# continue the table in a new page
						df = copy.copy(df)
						df.start = i
						df.end = None
						page[-1]["columns"][-1]["fields"].append(df)

	return layout


def is_visible(df, doc):
	"""Returns True if docfield is visible in print layout and does not have print_hide set."""
	if df.fieldtype in ("Section Break", "Column Break", "Button"):
		return False

	if (df.permlevel or 0) > 0 and not doc.has_permlevel_access_to(df.fieldname, df):
		return False

	return not doc.is_print_hide(df.fieldname, df)


def has_value(df, doc):
	value = doc.get(df.fieldname)
	if value in (None, ""):
		return False

	elif isinstance(value, str) and not strip_html(value).strip():
		if df.fieldtype in ["Text", "Text Editor"]:
			return True

		return False

	elif isinstance(value, list) and not len(value):
		return False

	return True


def get_print_style(style=None, print_format=None, for_legacy=False):
	print_settings = frappe.get_doc("Print Settings")

	if not style:
		style = print_settings.print_style or ""

	context = {
		"print_settings": print_settings,
		"print_style": style,
		"font": get_font(print_settings, print_format, for_legacy),
	}

	css = frappe.get_template("templates/styles/standard.css").render(context)

	if style and frappe.db.exists("Print Style", style):
		css = css + "\n" + frappe.db.get_value("Print Style", style, "css")

	# move @import to top
	for at_import in list(set(re.findall(r"(@import url\([^\)]+\)[;]?)", css))):
		css = css.replace(at_import, "")

		# prepend css with at_import
		css = at_import + css

	if print_format and print_format.css:
		css += "\n\n" + print_format.css

	return css


def get_font(print_settings, print_format=None, for_legacy=False):
	default = 'Inter, "Helvetica Neue", Helvetica, Arial, "Open Sans", sans-serif'
	if for_legacy:
		return default

	font = None
	if print_format:
		if print_format.font and print_format.font != "Default":
			font = "{0}, sans-serif".format(print_format.font)

	if not font:
		if print_settings.font and print_settings.font != "Default":
			font = "{0}, sans-serif".format(print_settings.font)

		else:
			font = default

	return font


def get_visible_columns(data, table_meta, df):
	"""Returns list of visible columns based on print_hide and if all columns have value."""
	columns = []
	doc = data[0] or frappe.new_doc(df.options)

	hide_in_print_layout = df.get("hide_in_print_layout") or []

	def add_column(col_df):
		if col_df.fieldname in hide_in_print_layout:
			return False
		return is_visible(col_df, doc) and column_has_value(data, col_df.get("fieldname"), col_df)

	if df.get("visible_columns"):
		# columns specified by column builder
		for col_df in df.get("visible_columns"):
			# load default docfield properties
			docfield = table_meta.get_field(col_df.get("fieldname"))
			if not docfield:
				continue
			newdf = docfield.as_dict().copy()
			newdf.update(col_df)
			if add_column(newdf):
				columns.append(newdf)
	else:
		for col_df in table_meta.fields:
			if add_column(col_df):
				columns.append(col_df)

	return columns


def column_has_value(data, fieldname, col_df):
	"""Check if at least one cell in column has non-zero and non-blank value"""
	has_value = False

	if col_df.fieldtype in ["Float", "Currency"] and not col_df.print_hide_if_no_value:
		return True

	for row in data:
		value = row.get(fieldname)
		if value:
			if isinstance(value, str):
				if strip_html(value).strip():
					has_value = True
					break
			else:
				has_value = True
				break

	return has_value


trigger_print_script = """
<script>
//allow wrapping of long tr
var elements = document.getElementsByTagName("tr");
var i = elements.length;
while (i--) {
	if(elements[i].clientHeight>300){
		elements[i].setAttribute("style", "page-break-inside: auto;");
	}
}

window.print();

// close the window after print
// NOTE: doesn't close if print is cancelled in Chrome
// Changed timeout to 5s from 1s because it blocked mobile view rendering
setTimeout(function() {
	window.close();
}, 5000);
</script>
"""<|MERGE_RESOLUTION|>--- conflicted
+++ resolved
@@ -46,14 +46,18 @@
 		doctype=frappe.form_dict.doctype, document=frappe.form_dict.name, file_type="PDF", method="Print"
 	)
 
-<<<<<<< HEAD
 	is_invalid_print = False
 	print_style = None
 	try:
-		body = get_rendered_template(doc, print_format = print_format,
-			meta=meta, trigger_print = frappe.form_dict.trigger_print,
-			no_letterhead=frappe.form_dict.no_letterhead, letterhead=letterhead,
-			settings=settings)
+		body = get_rendered_template(
+			doc,
+			print_format=print_format,
+			meta=meta,
+			trigger_print=frappe.form_dict.trigger_print,
+			no_letterhead=frappe.form_dict.no_letterhead,
+			letterhead=letterhead,
+			settings=settings,
+		)
 		print_style = get_print_style(frappe.form_dict.style, print_format)
 	except frappe.exceptions.LinkExpiredError:
 		body = frappe.get_template("templates/print_format/print_key_expired.html").render({})
@@ -67,30 +71,14 @@
 	return {
 		"body": body,
 		"print_style": print_style,
-=======
-	return {
-		"body": get_rendered_template(
-			doc,
-			print_format=print_format,
-			meta=meta,
-			trigger_print=frappe.form_dict.trigger_print,
-			no_letterhead=frappe.form_dict.no_letterhead,
-			letterhead=letterhead,
-			settings=settings,
-		),
-		"css": get_print_style(frappe.form_dict.style, print_format),
->>>>>>> c31eca3b
 		"comment": frappe.session.user,
 		"title": frappe.utils.strip_html(doc.get_title()),
 		"lang": frappe.local.lang,
 		"layout_direction": "rtl" if is_rtl() else "ltr",
-<<<<<<< HEAD
 		"is_invalid_print": is_invalid_print,
 		"doctype": frappe.form_dict.doctype,
 		"name": frappe.form_dict.name,
-		"key": frappe.form_dict.get("key")
-=======
->>>>>>> c31eca3b
+		"key": frappe.form_dict.get("key"),
 	}
 
 
@@ -354,22 +342,22 @@
 
 def validate_print_permission(doc):
 	for ptype in ("read", "print"):
-		if (frappe.has_permission(doc.doctype, ptype, doc) or frappe.has_website_permission(doc)):
+		if frappe.has_permission(doc.doctype, ptype, doc) or frappe.has_website_permission(doc):
 			return
 
-<<<<<<< HEAD
 	key = frappe.form_dict.get("key")
 	if key:
 		validate_key(key, doc)
 	else:
 		raise frappe.PermissionError(_("You do not have permission to view this document"))
 
+
 def validate_key(key, doc):
-	document_share_key = frappe.db.exists("Document Share Key", {
-		"reference_doctype": doc.doctype,
-		"reference_docname": doc.name,
-		"key": key
-	}, cache=True)
+	document_share_key = frappe.db.exists(
+		"Document Share Key",
+		{"reference_doctype": doc.doctype, "reference_docname": doc.name, "key": key},
+		cache=True,
+	)
 	if document_share_key:
 		if frappe.get_cached_doc("Document Share Key", document_share_key).is_expired():
 			raise frappe.exceptions.LinkExpiredError
@@ -381,11 +369,6 @@
 		return
 
 	raise frappe.exceptions.InvalidKey
-=======
-	for ptype in ("read", "print"):
-		if not frappe.has_permission(doc.doctype, ptype, doc) and not frappe.has_website_permission(doc):
-			raise frappe.PermissionError(_("No {0} permission").format(ptype))
->>>>>>> c31eca3b
 
 
 def get_letter_head(doc, no_letterhead, letterhead=None):
