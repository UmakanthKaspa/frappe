# Copyright (c) 2022, Frappe Technologies Pvt. Ltd. and Contributors
# License: MIT. See LICENSE
"""
Frappe - Low Code Open Source Framework in Python and JS

Frappe, pronounced fra-pay, is a full stack, batteries-included, web
framework written in Python and Javascript with MariaDB as the database.
It is the framework which powers ERPNext. It is pretty generic and can
be used to build database driven apps.

Read the documentation: https://frappeframework.com/docs
"""
<<<<<<< HEAD
import functools
import os, warnings
=======
import os
import warnings
>>>>>>> 0ef7e990

STANDARD_USERS = ("Guest", "Administrator")

_dev_server = os.environ.get("DEV_SERVER", False)

if _dev_server:
	warnings.simplefilter("always", DeprecationWarning)
	warnings.simplefilter("always", PendingDeprecationWarning)

import importlib
import inspect
import json
import sys
from typing import TYPE_CHECKING, Dict, List, Union

import click
from werkzeug.local import Local, release_local

from frappe.query_builder import get_query_builder, patch_query_aggregation, patch_query_execute
from frappe.utils.data import cstr

# Local application imports
from .exceptions import *
from .utils.jinja import (
	get_email_from_template,
	get_jenv,
	get_jloader,
	get_template,
	render_template,
)
from .utils.lazy_loader import lazy_import

__version__ = "14.0.0-dev"

__title__ = "Frappe Framework"

local = Local()
controllers = {}


class _dict(dict):
	"""dict like object that exposes keys as attributes"""

	def __getattr__(self, key):
		ret = self.get(key)
		# "__deepcopy__" exception added to fix frappe#14833 via DFP
		if not ret and key.startswith("__") and key != "__deepcopy__":
			raise AttributeError()
		return ret

	def __setattr__(self, key, value):
		self[key] = value

	def __getstate__(self):
		return self

	def __setstate__(self, d):
		self.update(d)

	def update(self, d):
		"""update and return self -- the missing dict feature in python"""
		super(_dict, self).update(d)
		return self

	def copy(self):
		return _dict(dict(self).copy())


def _(msg, lang=None, context=None):
	"""Returns translated string in current lang, if exists.
	Usage:
	        _('Change')
	        _('Change', context='Coins')
	"""
	from frappe.translate import get_full_dict
	from frappe.utils import is_html, strip_html_tags

	if not hasattr(local, "lang"):
		local.lang = lang or "en"

	if not lang:
		lang = local.lang

	non_translated_string = msg

	if is_html(msg):
		msg = strip_html_tags(msg)

	# msg should always be unicode
	msg = as_unicode(msg).strip()

	translated_string = ""
	if context:
		string_key = "{msg}:{context}".format(msg=msg, context=context)
		translated_string = get_full_dict(lang).get(string_key)

	if not translated_string:
		translated_string = get_full_dict(lang).get(msg)

	# return lang_full_dict according to lang passed parameter
	return translated_string or non_translated_string


def as_unicode(text, encoding="utf-8"):
	"""Convert to unicode if required"""
	if isinstance(text, str):
		return text
	elif text is None:
		return ""
	elif isinstance(text, bytes):
		return str(text, encoding)
	else:
		return str(text)


def get_lang_dict(fortype, name=None):
	"""Returns the translated language dict for the given type and name.

	:param fortype: must be one of `doctype`, `page`, `report`, `include`, `jsfile`, `boot`
	:param name: name of the document for which assets are to be returned."""
	from frappe.translate import get_dict

	return get_dict(fortype, name)


def set_user_lang(user, user_language=None):
	"""Guess and set user language for the session. `frappe.local.lang`"""
	from frappe.translate import get_user_lang

	local.lang = get_user_lang(user)


# local-globals

db = local("db")
qb = local("qb")
conf = local("conf")
form = form_dict = local("form_dict")
request = local("request")
response = local("response")
session = local("session")
user = local("user")
flags = local("flags")

error_log = local("error_log")
debug_log = local("debug_log")
message_log = local("message_log")

lang = local("lang")

# This if block is never executed when running the code. It is only used for
# telling static code analyzer where to find dynamically defined attributes.
if TYPE_CHECKING:
	from frappe.database.mariadb.database import MariaDBDatabase
	from frappe.database.postgres.database import PostgresDatabase
	from frappe.query_builder.builder import MariaDB, Postgres
	from frappe.utils.redis_wrapper import RedisWrapper

	db: Union[MariaDBDatabase, PostgresDatabase]
	qb: Union[MariaDB, Postgres]


# end: static analysis hack


def init(site, sites_path=None, new_site=False):
	"""Initialize frappe for the current site. Reset thread locals `frappe.local`"""
	if getattr(local, "initialised", None):
		return

	if not sites_path:
		sites_path = "."

	local.error_log = []
	local.message_log = []
	local.debug_log = []
	local.realtime_log = []
	local.flags = _dict(
		{
			"currently_saving": [],
			"redirect_location": "",
			"in_install_db": False,
			"in_install_app": False,
			"in_import": False,
			"in_test": False,
			"mute_messages": False,
			"ignore_links": False,
			"mute_emails": False,
			"has_dataurl": False,
			"new_site": new_site,
		}
	)
	local.rollback_observers = []
	local.before_commit = []
	local.test_objects = {}

	local.site = site
	local.sites_path = sites_path
	local.site_path = os.path.join(sites_path, site)
	local.all_apps = None

	local.request_ip = None
	local.response = _dict({"docs": []})
	local.task_id = None

	local.conf = _dict(get_site_config())
	local.lang = local.conf.lang or "en"
	local.lang_full_dict = None

	local.module_app = None
	local.app_modules = None
	local.system_settings = _dict()

	local.user = None
	local.user_perms = None
	local.session = None
	local.role_permissions = {}
	local.valid_columns = {}
	local.new_doc_templates = {}
	local.link_count = {}

	local.jenv = None
	local.jloader = None
	local.cache = {}
	local.document_cache = {}
	local.meta_cache = {}
	local.autoincremented_status_map = {site: -1}
	local.form_dict = _dict()
	local.session = _dict()
	local.dev_server = _dev_server
	local.qb = get_query_builder(local.conf.db_type or "mariadb")

	setup_module_map()
	patch_query_execute()
	patch_query_aggregation()

	local.initialised = True


def connect(site=None, db_name=None, set_admin_as_user=True):
	"""Connect to site database instance.

	:param site: If site is given, calls `frappe.init`.
	:param db_name: Optional. Will use from `site_config.json`.
	:param set_admin_as_user: Set Administrator as current user.
	"""
	from frappe.database import get_db

	if site:
		init(site)

	local.db = get_db(user=db_name or local.conf.db_name)
	if set_admin_as_user:
		set_user("Administrator")


def connect_replica():
	from frappe.database import get_db

	user = local.conf.db_name
	password = local.conf.db_password
	port = local.conf.replica_db_port

	if local.conf.different_credentials_for_replica:
		user = local.conf.replica_db_name
		password = local.conf.replica_db_password

	local.replica_db = get_db(host=local.conf.replica_host, user=user, password=password, port=port)

	# swap db connections
	local.primary_db = local.db
	local.db = local.replica_db


def get_site_config(sites_path=None, site_path=None):
	"""Returns `site_config.json` combined with `sites/common_site_config.json`.
	`site_config` is a set of site wide settings like database name, password, email etc."""
	config = {}

	sites_path = sites_path or getattr(local, "sites_path", None)
	site_path = site_path or getattr(local, "site_path", None)

	if sites_path:
		common_site_config = os.path.join(sites_path, "common_site_config.json")
		if os.path.exists(common_site_config):
			try:
				config.update(get_file_json(common_site_config))
			except Exception as error:
				click.secho("common_site_config.json is invalid", fg="red")
				print(error)

	if site_path:
		site_config = os.path.join(site_path, "site_config.json")
		if os.path.exists(site_config):
			try:
				config.update(get_file_json(site_config))
			except Exception as error:
				click.secho("{0}/site_config.json is invalid".format(local.site), fg="red")
				print(error)
		elif local.site and not local.flags.new_site:
			raise IncorrectSitePath("{0} does not exist".format(local.site))

	return _dict(config)


def get_conf(site=None):
	if hasattr(local, "conf"):
		return local.conf

	else:
		# if no site, get from common_site_config.json
		with init_site(site):
			return local.conf


class init_site:
	def __init__(self, site=None):
		"""If site is None, initialize it for empty site ('') to load common_site_config.json"""
		self.site = site or ""

	def __enter__(self):
		init(self.site)
		return local

	def __exit__(self, type, value, traceback):
		destroy()


def destroy():
	"""Closes connection and releases werkzeug local."""
	if db:
		db.close()

	release_local(local)


redis_server = None


def cache() -> "RedisWrapper":
	"""Returns redis connection."""
	global redis_server
	if not redis_server:
		from frappe.utils.redis_wrapper import RedisWrapper

		redis_server = RedisWrapper.from_url(conf.get("redis_cache") or "redis://localhost:11311")
	return redis_server


def get_traceback():
	"""Returns error traceback."""
	from frappe.utils import get_traceback

	return get_traceback()


def errprint(msg):
	"""Log error. This is sent back as `exc` in response.

	:param msg: Message."""
	msg = as_unicode(msg)
	if not request or (not "cmd" in local.form_dict) or conf.developer_mode:
		print(msg)

	error_log.append({"exc": msg})


def print_sql(enable=True):
	return cache().set_value("flag_print_sql", enable)


def log(msg):
	"""Add to `debug_log`.

	:param msg: Message."""
	if not request:
		if conf.get("logging") or False:
			print(repr(msg))

	debug_log.append(as_unicode(msg))


def msgprint(
	msg,
	title=None,
	raise_exception=0,
	as_table=False,
	as_list=False,
	indicator=None,
	alert=False,
	primary_action=None,
	is_minimizable=None,
	wide=None,
):
	"""Print a message to the user (via HTTP response).
	Messages are sent in the `__server_messages` property in the
	response JSON and shown in a pop-up / modal.

	:param msg: Message.
	:param title: [optional] Message title. Default: "Message".
	:param raise_exception: [optional] Raise given exception and show message.
	:param as_table: [optional] If `msg` is a list of lists, render as HTML table.
	:param as_list: [optional] If `msg` is a list, render as un-ordered list.
	:param primary_action: [optional] Bind a primary server/client side action.
	:param is_minimizable: [optional] Allow users to minimize the modal
	:param wide: [optional] Show wide modal
	"""
	import inspect
	from frappe.utils import strip_html_tags

	msg = safe_decode(msg)
	out = _dict(message=msg)

	@functools.lru_cache(maxsize=1024)
	def _strip_html_tags(message):
		return strip_html_tags(message)

	def _raise_exception():
		if raise_exception:
			if flags.rollback_on_exception:
				db.rollback()

			if inspect.isclass(raise_exception) and issubclass(raise_exception, Exception):
				raise raise_exception(msg)
			else:
				raise ValidationError(msg)

	if flags.mute_messages:
		_raise_exception()
		return

	if as_table and type(msg) in (list, tuple):
		out.as_table = 1

	if as_list and type(msg) in (list, tuple) and len(msg) > 1:
		out.as_list = 1

	if sys.stdin.isatty():
		msg = _strip_html_tags(out.message)

	if flags.print_messages and out.message:
		print(f"Message: {_strip_html_tags(out.message)}")

	out.title = title or _("Message", context="Default title of the message dialog")

	if not indicator and raise_exception:
		indicator = "red"

	if indicator:
		out.indicator = indicator

	if is_minimizable:
		out.is_minimizable = is_minimizable

	if alert:
		out.alert = 1

	if raise_exception:
		out.raise_exception = 1

	if primary_action:
		out.primary_action = primary_action

	if wide:
		out.wide = wide

	message_log.append(json.dumps(out))

	if raise_exception and hasattr(raise_exception, "__name__"):
		local.response["exc_type"] = raise_exception.__name__

	_raise_exception()


def clear_messages():
	local.message_log = []


def get_message_log():
	log = []
	for msg_out in local.message_log:
		log.append(json.loads(msg_out))

	return log


def clear_last_message():
	if len(local.message_log) > 0:
		local.message_log = local.message_log[:-1]


def throw(msg, exc=ValidationError, title=None, is_minimizable=None, wide=None, as_list=False):
	"""Throw execption and show message (`msgprint`).

	:param msg: Message.
	:param exc: Exception class. Default `frappe.ValidationError`"""
	msgprint(
		msg,
		raise_exception=exc,
		title=title,
		indicator="red",
		is_minimizable=is_minimizable,
		wide=wide,
		as_list=as_list,
	)


def emit_js(js, user=False, **kwargs):
	if user is False:
		user = session.user
	publish_realtime("eval_js", js, user=user, **kwargs)


def create_folder(path, with_init=False):
	"""Create a folder in the given path and add an `__init__.py` file (optional).

	:param path: Folder path.
	:param with_init: Create `__init__.py` in the new folder."""
	from frappe.utils import touch_file

	if not os.path.exists(path):
		os.makedirs(path)

		if with_init:
			touch_file(os.path.join(path, "__init__.py"))


def set_user(username):
	"""Set current user.

	:param username: **User** name to set as current user."""
	local.session.user = username
	local.session.sid = username
	local.cache = {}
	local.form_dict = _dict()
	local.jenv = None
	local.session.data = _dict()
	local.role_permissions = {}
	local.new_doc_templates = {}
	local.user_perms = None


def get_user():
	from frappe.utils.user import UserPermissions

	if not local.user_perms:
		local.user_perms = UserPermissions(local.session.user)
	return local.user_perms


def get_roles(username=None):
	"""Returns roles of current user."""
	if not local.session:
		return ["Guest"]
	import frappe.permissions

	return frappe.permissions.get_roles(username or local.session.user)


def get_request_header(key, default=None):
	"""Return HTTP request header.

	:param key: HTTP header key.
	:param default: Default value."""
	return request.headers.get(key, default)


def sendmail(
	recipients=None,
	sender="",
	subject="No Subject",
	message="No Message",
	as_markdown=False,
	delayed=True,
	reference_doctype=None,
	reference_name=None,
	unsubscribe_method=None,
	unsubscribe_params=None,
	unsubscribe_message=None,
	add_unsubscribe_link=1,
	attachments=None,
	content=None,
	doctype=None,
	name=None,
	reply_to=None,
	queue_separately=False,
	cc=None,
	bcc=None,
	message_id=None,
	in_reply_to=None,
	send_after=None,
	expose_recipients=None,
	send_priority=1,
	communication=None,
	retry=1,
	now=None,
	read_receipt=None,
	is_notification=False,
	inline_images=None,
	template=None,
	args=None,
	header=None,
	print_letterhead=False,
	with_container=False,
):
	"""Send email using user's default **Email Account** or global default **Email Account**.


	:param recipients: List of recipients.
	:param sender: Email sender. Default is current user or default outgoing account.
	:param subject: Email Subject.
	:param message: (or `content`) Email Content.
	:param as_markdown: Convert content markdown to HTML.
	:param delayed: Send via scheduled email sender **Email Queue**. Don't send immediately. Default is true
	:param send_priority: Priority for Email Queue, default 1.
	:param reference_doctype: (or `doctype`) Append as communication to this DocType.
	:param reference_name: (or `name`) Append as communication to this document name.
	:param unsubscribe_method: Unsubscribe url with options email, doctype, name. e.g. `/api/method/unsubscribe`
	:param unsubscribe_params: Unsubscribe paramaters to be loaded on the unsubscribe_method [optional] (dict).
	:param attachments: List of attachments.
	:param reply_to: Reply-To Email Address.
	:param message_id: Used for threading. If a reply is received to this email, Message-Id is sent back as In-Reply-To in received email.
	:param in_reply_to: Used to send the Message-Id of a received email back as In-Reply-To.
	:param send_after: Send after the given datetime.
	:param expose_recipients: Display all recipients in the footer message - "This email was sent to"
	:param communication: Communication link to be set in Email Queue record
	:param inline_images: List of inline images as {"filename", "filecontent"}. All src properties will be replaced with random Content-Id
	:param template: Name of html template from templates/emails folder
	:param args: Arguments for rendering the template
	:param header: Append header in email
	:param with_container: Wraps email inside a styled container
	"""

	if recipients is None:
		recipients = []
	if cc is None:
		cc = []
	if bcc is None:
		bcc = []

	text_content = None
	if template:
		message, text_content = get_email_from_template(template, args)

	message = content or message

	if as_markdown:
		from frappe.utils import md_to_html

		message = md_to_html(message)

	if not delayed:
		now = True

	from frappe.email.doctype.email_queue.email_queue import QueueBuilder

	builder = QueueBuilder(
		recipients=recipients,
		sender=sender,
		subject=subject,
		message=message,
		text_content=text_content,
		reference_doctype=doctype or reference_doctype,
		reference_name=name or reference_name,
		add_unsubscribe_link=add_unsubscribe_link,
		unsubscribe_method=unsubscribe_method,
		unsubscribe_params=unsubscribe_params,
		unsubscribe_message=unsubscribe_message,
		attachments=attachments,
		reply_to=reply_to,
		cc=cc,
		bcc=bcc,
		message_id=message_id,
		in_reply_to=in_reply_to,
		send_after=send_after,
		expose_recipients=expose_recipients,
		send_priority=send_priority,
		queue_separately=queue_separately,
		communication=communication,
		read_receipt=read_receipt,
		is_notification=is_notification,
		inline_images=inline_images,
		header=header,
		print_letterhead=print_letterhead,
		with_container=with_container,
	)

	# build email queue and send the email if send_now is True.
	builder.process(send_now=now)


whitelisted = []
guest_methods = []
xss_safe_methods = []
allowed_http_methods_for_whitelisted_func = {}


def whitelist(allow_guest=False, xss_safe=False, methods=None):
	"""
	Decorator for whitelisting a function and making it accessible via HTTP.
	Standard request will be `/api/method/[path.to.method]`

	:param allow_guest: Allow non logged-in user to access this method.
	:param methods: Allowed http method to access the method.

	Use as:

	        @frappe.whitelist()
	        def myfunc(param1, param2):
	                pass
	"""

	if not methods:
		methods = ["GET", "POST", "PUT", "DELETE"]

	def innerfn(fn):
		global whitelisted, guest_methods, xss_safe_methods, allowed_http_methods_for_whitelisted_func

		# get function from the unbound / bound method
		# this is needed because functions can be compared, but not methods
		method = None
		if hasattr(fn, "__func__"):
			method = fn
			fn = method.__func__

		whitelisted.append(fn)
		allowed_http_methods_for_whitelisted_func[fn] = methods

		if allow_guest:
			guest_methods.append(fn)

			if xss_safe:
				xss_safe_methods.append(fn)

		return method or fn

	return innerfn


def is_whitelisted(method):
	from frappe.utils import sanitize_html

	is_guest = session["user"] == "Guest"
	if method not in whitelisted or is_guest and method not in guest_methods:
		throw(_("Not permitted"), PermissionError)

	if is_guest and method not in xss_safe_methods:
		# strictly sanitize form_dict
		# escapes html characters like <> except for predefined tags like a, b, ul etc.
		for key, value in form_dict.items():
			if isinstance(value, str):
				form_dict[key] = sanitize_html(value)


def read_only():
	def innfn(fn):
		def wrapper_fn(*args, **kwargs):
			if conf.read_from_replica:
				connect_replica()

			try:
				retval = fn(*args, **get_newargs(fn, kwargs))
			finally:
				if local and hasattr(local, "primary_db"):
					local.db.close()
					local.db = local.primary_db

			return retval

		return wrapper_fn

	return innfn


def write_only():
	# if replica connection exists, we have to replace it momentarily with the primary connection
	def innfn(fn):
		def wrapper_fn(*args, **kwargs):
			primary_db = getattr(local, "primary_db", None)
			replica_db = getattr(local, "replica_db", None)
			in_read_only = getattr(local, "db", None) != primary_db

			# switch to primary connection
			if in_read_only and primary_db:
				local.db = local.primary_db

			try:
				retval = fn(*args, **get_newargs(fn, kwargs))
			finally:
				# switch back to replica connection
				if in_read_only and replica_db:
					local.db = replica_db

			return retval

		return wrapper_fn

	return innfn


def only_for(roles, message=False):
	"""Raise `frappe.PermissionError` if the user does not have any of the given **Roles**.

	:param roles: List of roles to check."""
	if local.flags.in_test:
		return

	if not isinstance(roles, (tuple, list)):
		roles = (roles,)
	roles = set(roles)
	myroles = set(get_roles())
	if not roles.intersection(myroles):
		if message:
			msgprint(
				_("This action is only allowed for {}").format(bold(", ".join(roles))), _("Not Permitted")
			)
		raise PermissionError


def get_domain_data(module):
	try:
		domain_data = get_hooks("domains")
		if module in domain_data:
			return _dict(get_attr(get_hooks("domains")[module][0] + ".data"))
		else:
			return _dict()
	except ImportError:
		if local.flags.in_test:
			return _dict()
		else:
			raise


def clear_cache(user=None, doctype=None):
	"""Clear **User**, **DocType** or global cache.

	:param user: If user is given, only user cache is cleared.
	:param doctype: If doctype is given, only DocType cache is cleared."""
	import frappe.cache_manager

	if doctype:
		frappe.cache_manager.clear_doctype_cache(doctype)
		reset_metadata_version()
	elif user:
		frappe.cache_manager.clear_user_cache(user)
	else:  # everything
		from frappe import translate

		frappe.cache_manager.clear_user_cache()
		frappe.cache_manager.clear_domain_cache()
		translate.clear_cache()
		reset_metadata_version()
		local.cache = {}
		local.new_doc_templates = {}

		for fn in get_hooks("clear_cache"):
			get_attr(fn)()

	local.role_permissions = {}


def only_has_select_perm(doctype, user=None, ignore_permissions=False):
	if ignore_permissions:
		return False

	if not user:
		user = local.session.user

	import frappe.permissions

	permissions = frappe.permissions.get_role_permissions(doctype, user=user)

	if permissions.get("select") and not permissions.get("read"):
		return True
	else:
		return False


def has_permission(
	doctype=None, ptype="read", doc=None, user=None, verbose=False, throw=False, parent_doctype=None
):
	"""Raises `frappe.PermissionError` if not permitted.

	:param doctype: DocType for which permission is to be check.
	:param ptype: Permission type (`read`, `write`, `create`, `submit`, `cancel`, `amend`). Default: `read`.
	:param doc: [optional] Checks User permissions for given doc.
	:param user: [optional] Check for given user. Default: current user.
	:param parent_doctype: Required when checking permission for a child DocType (unless doc is specified)."""
	import frappe.permissions

	if not doctype and doc:
		doctype = doc.doctype

	out = frappe.permissions.has_permission(
		doctype,
		ptype,
		doc=doc,
		verbose=verbose,
		user=user,
		raise_exception=throw,
		parent_doctype=parent_doctype,
	)

	if throw and not out:
		# mimics frappe.throw
		document_label = f"{doc.doctype} {doc.name}" if doc else doctype
		msgprint(
			_("No permission for {0}").format(document_label),
			raise_exception=ValidationError,
			title=None,
			indicator="red",
			is_minimizable=None,
			wide=None,
			as_list=False,
		)

	return out


def has_website_permission(doc=None, ptype="read", user=None, verbose=False, doctype=None):
	"""Raises `frappe.PermissionError` if not permitted.

	:param doctype: DocType for which permission is to be check.
	:param ptype: Permission type (`read`, `write`, `create`, `submit`, `cancel`, `amend`). Default: `read`.
	:param doc: Checks User permissions for given doc.
	:param user: [optional] Check for given user. Default: current user."""

	if not user:
		user = session.user

	if doc:
		if isinstance(doc, str):
			doc = get_doc(doctype, doc)

		doctype = doc.doctype

		if doc.flags.ignore_permissions:
			return True

		# check permission in controller
		if hasattr(doc, "has_website_permission"):
			return doc.has_website_permission(ptype, user, verbose=verbose)

	hooks = (get_hooks("has_website_permission") or {}).get(doctype, [])
	if hooks:
		for method in hooks:
			result = call(method, doc=doc, ptype=ptype, user=user, verbose=verbose)
			# if even a single permission check is Falsy
			if not result:
				return False

		# else it is Truthy
		return True

	else:
		return False


def is_table(doctype):
	"""Returns True if `istable` property (indicating child Table) is set for given DocType."""

	def get_tables():
		return db.get_values("DocType", filters={"istable": 1}, order_by=None, pluck=True)

	tables = cache().get_value("is_table", get_tables)
	return doctype in tables


def get_precision(doctype, fieldname, currency=None, doc=None):
	"""Get precision for a given field"""
	from frappe.model.meta import get_field_precision

	return get_field_precision(get_meta(doctype).get_field(fieldname), doc, currency)


def generate_hash(txt=None, length=None):
	"""Generates random hash for given text + current timestamp + random string."""
	import hashlib
	import time

	from .utils import random_string

	digest = hashlib.sha224(
		((txt or "") + repr(time.time()) + repr(random_string(8))).encode()
	).hexdigest()
	if length:
		digest = digest[:length]
	return digest


def reset_metadata_version():
	"""Reset `metadata_version` (Client (Javascript) build ID) hash."""
	v = generate_hash()
	cache().set_value("metadata_version", v)
	return v


def new_doc(doctype, parent_doc=None, parentfield=None, as_dict=False):
	"""Returns a new document of the given DocType with defaults set.

	:param doctype: DocType of the new document.
	:param parent_doc: [optional] add to parent document.
	:param parentfield: [optional] add against this `parentfield`."""
	from frappe.model.create_new import get_new_doc

	return get_new_doc(doctype, parent_doc, parentfield, as_dict=as_dict)


def set_value(doctype, docname, fieldname, value=None):
	"""Set document value. Calls `frappe.client.set_value`"""
	import frappe.client

	return frappe.client.set_value(doctype, docname, fieldname, value)


def get_cached_doc(*args, **kwargs):
	allow_dict = kwargs.pop("_allow_dict", False)

	def _respond(doc, from_redis=False):
		if not allow_dict and isinstance(doc, dict):
			local.document_cache[key] = doc = get_doc(doc)

		elif from_redis:
			local.document_cache[key] = doc

		return doc

	if key := can_cache_doc(args):
		# local cache
		if doc := local.document_cache.get(key):
			return _respond(doc)

		# redis cache
		if doc := cache().hget("document_cache", key):
			return _respond(doc, True)

	# database
	doc = get_doc(*args, **kwargs)

	return doc


def can_cache_doc(args):
	"""
	Determine if document should be cached based on get_doc params.
	Returns cache key if doc can be cached, None otherwise.
	"""

	if not args:
		return

	doctype = args[0]
	name = doctype if len(args) == 1 else args[1]

	# Only cache if both doctype and name are strings
	if isinstance(doctype, str) and isinstance(name, str):
		return get_document_cache_key(doctype, name)


def get_document_cache_key(doctype, name):
	return f"{doctype}::{name}"


def clear_document_cache(doctype, name):
	cache().hdel("last_modified", doctype)
	key = get_document_cache_key(doctype, name)
	if key in local.document_cache:
		del local.document_cache[key]
	cache().hdel("document_cache", key)


def get_cached_value(doctype, name, fieldname="name", as_dict=False):
	try:
		doc = get_cached_doc(doctype, name, _allow_dict=True)
	except DoesNotExistError:
		clear_last_message()
		return

	if isinstance(fieldname, str):
		if as_dict:
			throw("Cannot make dict for single fieldname")
		return doc.get(fieldname)

	values = [doc.get(f) for f in fieldname]
	if as_dict:
		return _dict(zip(fieldname, values))
	return values


def get_doc(*args, **kwargs):
	"""Return a `frappe.model.document.Document` object of the given type and name.

	:param arg1: DocType name as string **or** document JSON.
	:param arg2: [optional] Document name as string.

	Examples:

	        # insert a new document
	        todo = frappe.get_doc({"doctype":"ToDo", "description": "test"})
	        todo.insert()

	        # open an existing document
	        todo = frappe.get_doc("ToDo", "TD0001")

	"""
	import frappe.model.document

	doc = frappe.model.document.get_doc(*args, **kwargs)

	# set in cache
	if key := can_cache_doc(args):
		local.document_cache[key] = doc
		cache().hset("document_cache", key, doc.as_dict())

	return doc


def get_last_doc(doctype, filters=None, order_by="creation desc"):
	"""Get last created document of this type."""
	d = get_all(doctype, filters=filters, limit_page_length=1, order_by=order_by, pluck="name")
	if d:
		return get_doc(doctype, d[0])
	else:
		raise DoesNotExistError


def get_single(doctype):
	"""Return a `frappe.model.document.Document` object of the given Single doctype."""
	return get_doc(doctype, doctype)


def get_meta(doctype, cached=True):
	"""Get `frappe.model.meta.Meta` instance of given doctype name."""
	import frappe.model.meta

	return frappe.model.meta.get_meta(doctype, cached=cached)


def get_meta_module(doctype):
	import frappe.modules

	return frappe.modules.load_doctype_module(doctype)


def delete_doc(
	doctype=None,
	name=None,
	force=0,
	ignore_doctypes=None,
	for_reload=False,
	ignore_permissions=False,
	flags=None,
	ignore_on_trash=False,
	ignore_missing=True,
	delete_permanently=False,
):
	"""Delete a document. Calls `frappe.model.delete_doc.delete_doc`.

	:param doctype: DocType of document to be delete.
	:param name: Name of document to be delete.
	:param force: Allow even if document is linked. Warning: This may lead to data integrity errors.
	:param ignore_doctypes: Ignore if child table is one of these.
	:param for_reload: Call `before_reload` trigger before deleting.
	:param ignore_permissions: Ignore user permissions.
	:param delete_permanently: Do not create a Deleted Document for the document."""
	import frappe.model.delete_doc

	frappe.model.delete_doc.delete_doc(
		doctype,
		name,
		force,
		ignore_doctypes,
		for_reload,
		ignore_permissions,
		flags,
		ignore_on_trash,
		ignore_missing,
		delete_permanently,
	)


def delete_doc_if_exists(doctype, name, force=0):
	"""Delete document if exists."""
	delete_doc(doctype, name, force=force, ignore_missing=True)


def reload_doctype(doctype, force=False, reset_permissions=False):
	"""Reload DocType from model (`[module]/[doctype]/[name]/[name].json`) files."""
	reload_doc(
		scrub(db.get_value("DocType", doctype, "module")),
		"doctype",
		scrub(doctype),
		force=force,
		reset_permissions=reset_permissions,
	)


def reload_doc(module, dt=None, dn=None, force=False, reset_permissions=False):
	"""Reload Document from model (`[module]/[doctype]/[name]/[name].json`) files.

	:param module: Module name.
	:param dt: DocType name.
	:param dn: Document name.
	:param force: Reload even if `modified` timestamp matches.
	"""

	import frappe.modules

	return frappe.modules.reload_doc(module, dt, dn, force=force, reset_permissions=reset_permissions)


@whitelist()
def rename_doc(*args, **kwargs):
	"""
	Renames a doc(dt, old) to doc(dt, new) and updates all linked fields of type "Link"

	Calls `frappe.model.rename_doc.rename_doc`
	"""
	kwargs.pop("ignore_permissions", None)
	kwargs.pop("cmd", None)

	from frappe.model.rename_doc import rename_doc

	return rename_doc(*args, **kwargs)


def get_module(modulename):
	"""Returns a module object for given Python module name using `importlib.import_module`."""
	return importlib.import_module(modulename)


def scrub(txt):
	"""Returns sluggified string. e.g. `Sales Order` becomes `sales_order`."""
	return cstr(txt).replace(" ", "_").replace("-", "_").lower()


def unscrub(txt):
	"""Returns titlified string. e.g. `sales_order` becomes `Sales Order`."""
	return txt.replace("_", " ").replace("-", " ").title()


def get_module_path(module, *joins):
	"""Get the path of the given module name.

	:param module: Module name.
	:param *joins: Join additional path elements using `os.path.join`."""
	module = scrub(module)
	return get_pymodule_path(local.module_app[module] + "." + module, *joins)


def get_app_path(app_name, *joins):
	"""Return path of given app.

	:param app: App name.
	:param *joins: Join additional path elements using `os.path.join`."""
	return get_pymodule_path(app_name, *joins)


def get_site_path(*joins):
	"""Return path of current site.

	:param *joins: Join additional path elements using `os.path.join`."""
	return os.path.join(local.site_path, *joins)


def get_pymodule_path(modulename, *joins):
	"""Return path of given Python module name.

	:param modulename: Python module name.
	:param *joins: Join additional path elements using `os.path.join`."""
	if not "public" in joins:
		joins = [scrub(part) for part in joins]
	return os.path.join(os.path.dirname(get_module(scrub(modulename)).__file__ or ""), *joins)


def get_module_list(app_name):
	"""Get list of modules for given all via `app/modules.txt`."""
	return get_file_items(os.path.join(os.path.dirname(get_module(app_name).__file__), "modules.txt"))


def get_all_apps(with_internal_apps=True, sites_path=None):
	"""Get list of all apps via `sites/apps.txt`."""
	if not sites_path:
		sites_path = local.sites_path

	apps = get_file_items(os.path.join(sites_path, "apps.txt"), raise_not_found=True)

	if with_internal_apps:
		for app in get_file_items(os.path.join(local.site_path, "apps.txt")):
			if app not in apps:
				apps.append(app)

	if "frappe" in apps:
		apps.remove("frappe")
	apps.insert(0, "frappe")

	return apps


def get_installed_apps(sort=False, frappe_last=False):
	"""Get list of installed apps in current site."""
	if getattr(flags, "in_install_db", True):
		return []

	if not db:
		connect()

	if not local.all_apps:
		local.all_apps = cache().get_value("all_apps", get_all_apps)

	installed = json.loads(db.get_global("installed_apps") or "[]")

	if sort:
		installed = [app for app in local.all_apps if app in installed]

	if frappe_last:
		if "frappe" in installed:
			installed.remove("frappe")
		installed.append("frappe")

	return installed


def get_doc_hooks():
	"""Returns hooked methods for given doc. It will expand the dict tuple if required."""
	if not hasattr(local, "doc_events_hooks"):
		hooks = get_hooks("doc_events", {})
		out = {}
		for key, value in hooks.items():
			if isinstance(key, tuple):
				for doctype in key:
					append_hook(out, doctype, value)
			else:
				append_hook(out, key, value)

		local.doc_events_hooks = out

	return local.doc_events_hooks


def get_hooks(hook=None, default=None, app_name=None):
	"""Get hooks via `app/hooks.py`

	:param hook: Name of the hook. Will gather all hooks for this name and return as a list.
	:param default: Default if no hook found.
	:param app_name: Filter by app."""

	def load_app_hooks(app_name=None):
		hooks = {}
		for app in [app_name] if app_name else get_installed_apps(sort=True):
			app = "frappe" if app == "webnotes" else app
			try:
				app_hooks = get_module(app + ".hooks")
			except ImportError:
				if local.flags.in_install_app:
					# if app is not installed while restoring
					# ignore it
					pass
				print('Could not find app "{0}"'.format(app_name))
				if not request:
					sys.exit(1)
				raise
			for key in dir(app_hooks):
				if not key.startswith("_"):
					append_hook(hooks, key, getattr(app_hooks, key))
		return hooks

	no_cache = conf.developer_mode or False

	if app_name:
		hooks = _dict(load_app_hooks(app_name))
	else:
		if no_cache:
			hooks = _dict(load_app_hooks())
		else:
			hooks = _dict(cache().get_value("app_hooks", load_app_hooks))

	if hook:
		return hooks.get(hook) or (default if default is not None else [])
	else:
		return hooks


def append_hook(target, key, value):
	"""appends a hook to the the target dict.

	If the hook key, exists, it will make it a key.

	If the hook value is a dict, like doc_events, it will
	listify the values against the key.
	"""
	if isinstance(value, dict):
		# dict? make a list of values against each key
		target.setdefault(key, {})
		for inkey in value:
			append_hook(target[key], inkey, value[inkey])
	else:
		# make a list
		target.setdefault(key, [])
		if not isinstance(value, list):
			value = [value]
		target[key].extend(value)


def setup_module_map():
	"""Rebuild map of all modules (internal)."""
	_cache = cache()

	if conf.db_name:
		local.app_modules = _cache.get_value("app_modules")
		local.module_app = _cache.get_value("module_app")

	if not (local.app_modules and local.module_app):
		local.module_app, local.app_modules = {}, {}
		for app in get_all_apps(with_internal_apps=True):
			local.app_modules.setdefault(app, [])
			for module in get_module_list(app):
				module = scrub(module)
				local.module_app[module] = app
				local.app_modules[app].append(module)

		if conf.db_name:
			_cache.set_value("app_modules", local.app_modules)
			_cache.set_value("module_app", local.module_app)


def get_file_items(path, raise_not_found=False, ignore_empty_lines=True):
	"""Returns items from text file as a list. Ignores empty lines."""
	import frappe.utils

	content = read_file(path, raise_not_found=raise_not_found)
	if content:
		content = frappe.utils.strip(content)

		return [
			p.strip()
			for p in content.splitlines()
			if (not ignore_empty_lines) or (p.strip() and not p.startswith("#"))
		]
	else:
		return []


def get_file_json(path):
	"""Read a file and return parsed JSON object."""
	with open(path, "r") as f:
		return json.load(f)


def read_file(path, raise_not_found=False):
	"""Open a file and return its content as Unicode."""
	if isinstance(path, str):
		path = path.encode("utf-8")

	if os.path.exists(path):
		with open(path, "r") as f:
			return as_unicode(f.read())
	elif raise_not_found:
		raise IOError("{} Not Found".format(path))
	else:
		return None


def get_attr(method_string):
	"""Get python method object from its name."""
	app_name = method_string.split(".")[0]
	if (
		not local.flags.in_uninstall
		and not local.flags.in_install
		and app_name not in get_installed_apps()
	):
		throw(_("App {0} is not installed").format(app_name), AppNotInstalledError)

	modulename = ".".join(method_string.split(".")[:-1])
	methodname = method_string.split(".")[-1]
	return getattr(get_module(modulename), methodname)


def call(fn, *args, **kwargs):
	"""Call a function and match arguments."""
	if isinstance(fn, str):
		fn = get_attr(fn)

	newargs = get_newargs(fn, kwargs)

	return fn(*args, **newargs)


def get_newargs(fn, kwargs):
	if hasattr(fn, "fnargs"):
		fnargs = fn.fnargs
	else:
		fullargspec = inspect.getfullargspec(fn)
		fnargs = fullargspec.args
		fnargs.extend(fullargspec.kwonlyargs)
		varkw = fullargspec.varkw

	newargs = {}
	for a in kwargs:
		if (a in fnargs) or varkw:
			newargs[a] = kwargs.get(a)

	newargs.pop("ignore_permissions", None)
	newargs.pop("flags", None)

	return newargs


def make_property_setter(
	args, ignore_validate=False, validate_fields_for_doctype=True, is_system_generated=True
):
	"""Create a new **Property Setter** (for overriding DocType and DocField properties).

	If doctype is not specified, it will create a property setter for all fields with the
	given fieldname"""
	args = _dict(args)
	if not args.doctype_or_field:
		args.doctype_or_field = "DocField"
		if not args.property_type:
			args.property_type = (
				db.get_value("DocField", {"parent": "DocField", "fieldname": args.property}, "fieldtype")
				or "Data"
			)

	if not args.doctype:
		DocField_doctype = qb.DocType("DocField")
		doctype_list = (
			qb.from_(DocField_doctype)
			.select(DocField_doctype.parent)
			.where(DocField_doctype.fieldname == args.fieldname)
			.distinct()
		).run(pluck=True)

	else:
		doctype_list = [args.doctype]

	for doctype in doctype_list:
		if not args.property_type:
			args.property_type = (
				db.get_value("DocField", {"parent": doctype, "fieldname": args.fieldname}, "fieldtype")
				or "Data"
			)

		ps = get_doc(
			{
				"doctype": "Property Setter",
				"doctype_or_field": args.doctype_or_field,
				"doc_type": doctype,
				"field_name": args.fieldname,
				"row_name": args.row_name,
				"property": args.property,
				"value": args.value,
				"property_type": args.property_type or "Data",
				"is_system_generated": is_system_generated,
				"__islocal": 1,
			}
		)
		ps.flags.ignore_validate = ignore_validate
		ps.flags.validate_fields_for_doctype = validate_fields_for_doctype
		ps.validate_fieldtype_change()
		ps.insert()


def import_doc(path):
	"""Import a file using Data Import."""
	from frappe.core.doctype.data_import.data_import import import_doc

	import_doc(path)


def copy_doc(doc, ignore_no_copy=True):
	"""No_copy fields also get copied."""
	import copy

	def remove_no_copy_fields(d):
		for df in d.meta.get("fields", {"no_copy": 1}):
			if hasattr(d, df.fieldname):
				d.set(df.fieldname, None)

	fields_to_clear = ["name", "owner", "creation", "modified", "modified_by"]

	if not local.flags.in_test:
		fields_to_clear.append("docstatus")

	if not isinstance(doc, dict):
		d = doc.as_dict()
	else:
		d = doc

	newdoc = get_doc(copy.deepcopy(d))
	newdoc.set("__islocal", 1)
	for fieldname in fields_to_clear + ["amended_from", "amendment_date"]:
		newdoc.set(fieldname, None)

	if not ignore_no_copy:
		remove_no_copy_fields(newdoc)

	for i, d in enumerate(newdoc.get_all_children()):
		d.set("__islocal", 1)

		for fieldname in fields_to_clear:
			d.set(fieldname, None)

		if not ignore_no_copy:
			remove_no_copy_fields(d)

	return newdoc


def compare(val1, condition, val2):
	"""Compare two values using `frappe.utils.compare`

	`condition` could be:
	- "^"
	- "in"
	- "not in"
	- "="
	- "!="
	- ">"
	- "<"
	- ">="
	- "<="
	- "not None"
	- "None"
	"""
	import frappe.utils

	return frappe.utils.compare(val1, condition, val2)


def respond_as_web_page(
	title,
	html,
	success=None,
	http_status_code=None,
	context=None,
	indicator_color=None,
	primary_action="/",
	primary_label=None,
	fullpage=False,
	width=None,
	template="message",
):
	"""Send response as a web page with a message rather than JSON. Used to show permission errors etc.

	:param title: Page title and heading.
	:param message: Message to be shown.
	:param success: Alert message.
	:param http_status_code: HTTP status code
	:param context: web template context
	:param indicator_color: color of indicator in title
	:param primary_action: route on primary button (default is `/`)
	:param primary_label: label on primary button (default is "Home")
	:param fullpage: hide header / footer
	:param width: Width of message in pixels
	:param template: Optionally pass view template
	"""
	local.message_title = title
	local.message = html
	local.response["type"] = "page"
	local.response["route"] = template
	local.no_cache = 1

	if http_status_code:
		local.response["http_status_code"] = http_status_code

	if not context:
		context = {}

	if not indicator_color:
		if success:
			indicator_color = "green"
		elif http_status_code and http_status_code > 300:
			indicator_color = "red"
		else:
			indicator_color = "blue"

	context["indicator_color"] = indicator_color
	context["primary_label"] = primary_label
	context["primary_action"] = primary_action
	context["error_code"] = http_status_code
	context["fullpage"] = fullpage
	if width:
		context["card_width"] = width

	local.response["context"] = context


def redirect_to_message(title, html, http_status_code=None, context=None, indicator_color=None):
	"""Redirects to /message?id=random
	Similar to respond_as_web_page, but used to 'redirect' and show message pages like success, failure, etc. with a detailed message

	:param title: Page title and heading.
	:param message: Message to be shown.
	:param http_status_code: HTTP status code.

	Example Usage:
	        frappe.redirect_to_message(_('Thank you'), "<div><p>You will receive an email at test@example.com</p></div>")

	"""

	message_id = generate_hash(length=8)
	message = {"context": context or {}, "http_status_code": http_status_code or 200}
	message["context"].update({"header": title, "title": title, "message": html})

	if indicator_color:
		message["context"].update({"indicator_color": indicator_color})

	cache().set_value("message_id:{0}".format(message_id), message, expires_in_sec=60)
	location = "/message?id={0}".format(message_id)

	if not getattr(local, "is_ajax", False):
		local.response["type"] = "redirect"
		local.response["location"] = location

	else:
		return location


def build_match_conditions(doctype, as_condition=True):
	"""Return match (User permissions) for given doctype as list or SQL."""
	import frappe.desk.reportview

	return frappe.desk.reportview.build_match_conditions(doctype, as_condition=as_condition)


def get_list(doctype, *args, **kwargs):
	"""List database query via `frappe.model.db_query`. Will also check for permissions.

	:param doctype: DocType on which query is to be made.
	:param fields: List of fields or `*`.
	:param filters: List of filters (see example).
	:param order_by: Order By e.g. `modified desc`.
	:param limit_start: Start results at record #. Default 0.
	:param limit_page_length: No of records in the page. Default 20.

	Example usage:

	        # simple dict filter
	        frappe.get_list("ToDo", fields=["name", "description"], filters = {"owner":"test@example.com"})

	        # filter as a list of lists
	        frappe.get_list("ToDo", fields="*", filters = [["modified", ">", "2014-01-01"]])

	        # filter as a list of dicts
	        frappe.get_list("ToDo", fields="*", filters = {"description": ("like", "test%")})
	"""
	import frappe.model.db_query

	return frappe.model.db_query.DatabaseQuery(doctype).execute(*args, **kwargs)


def get_all(doctype, *args, **kwargs):
	"""List database query via `frappe.model.db_query`. Will **not** check for permissions.
	Parameters are same as `frappe.get_list`

	:param doctype: DocType on which query is to be made.
	:param fields: List of fields or `*`. Default is: `["name"]`.
	:param filters: List of filters (see example).
	:param order_by: Order By e.g. `modified desc`.
	:param limit_start: Start results at record #. Default 0.
	:param limit_page_length: No of records in the page. Default 20.

	Example usage:

	        # simple dict filter
	        frappe.get_all("ToDo", fields=["name", "description"], filters = {"owner":"test@example.com"})

	        # filter as a list of lists
	        frappe.get_all("ToDo", fields=["*"], filters = [["modified", ">", "2014-01-01"]])

	        # filter as a list of dicts
	        frappe.get_all("ToDo", fields=["*"], filters = {"description": ("like", "test%")})
	"""
	kwargs["ignore_permissions"] = True
	if not "limit_page_length" in kwargs:
		kwargs["limit_page_length"] = 0
	return get_list(doctype, *args, **kwargs)


def get_value(*args, **kwargs):
	"""Returns a document property or list of properties.

	Alias for `frappe.db.get_value`

	:param doctype: DocType name.
	:param filters: Filters like `{"x":"y"}` or name of the document. `None` if Single DocType.
	:param fieldname: Column name.
	:param ignore: Don't raise exception if table, column is missing.
	:param as_dict: Return values as dict.
	:param debug: Print query in error log.
	"""
	return db.get_value(*args, **kwargs)


def as_json(obj: Union[Dict, List], indent=1) -> str:
	from frappe.utils.response import json_handler

	try:
		return json.dumps(
			obj, indent=indent, sort_keys=True, default=json_handler, separators=(",", ": ")
		)
	except TypeError:
		# this would break in case the keys are not all os "str" type - as defined in the JSON
		# adding this to ensure keys are sorted (expected behaviour)
		sorted_obj = dict(sorted(obj.items(), key=lambda kv: str(kv[0])))
		return json.dumps(sorted_obj, indent=indent, default=json_handler, separators=(",", ": "))


def are_emails_muted():
	from frappe.utils import cint

	return flags.mute_emails or cint(conf.get("mute_emails") or 0) or False


def get_test_records(doctype):
	"""Returns list of objects from `test_records.json` in the given doctype's folder."""
	from frappe.modules import get_doctype_module, get_module_path

	path = os.path.join(
		get_module_path(get_doctype_module(doctype)), "doctype", scrub(doctype), "test_records.json"
	)
	if os.path.exists(path):
		with open(path, "r") as f:
			return json.loads(f.read())
	else:
		return []


def format_value(*args, **kwargs):
	"""Format value with given field properties.

	:param value: Value to be formatted.
	:param df: (Optional) DocField object with properties `fieldtype`, `options` etc."""
	import frappe.utils.formatters

	return frappe.utils.formatters.format_value(*args, **kwargs)


def format(*args, **kwargs):
	"""Format value with given field properties.

	:param value: Value to be formatted.
	:param df: (Optional) DocField object with properties `fieldtype`, `options` etc."""
	import frappe.utils.formatters

	return frappe.utils.formatters.format_value(*args, **kwargs)


def get_print(
	doctype=None,
	name=None,
	print_format=None,
	style=None,
	html=None,
	as_pdf=False,
	doc=None,
	output=None,
	no_letterhead=0,
	password=None,
	pdf_options=None,
):
	"""Get Print Format for given document.

	:param doctype: DocType of document.
	:param name: Name of document.
	:param print_format: Print Format name. Default 'Standard',
	:param style: Print Format style.
	:param as_pdf: Return as PDF. Default False.
	:param password: Password to encrypt the pdf with. Default None"""
	from frappe.utils.pdf import get_pdf
	from frappe.website.serve import get_response_content

	local.form_dict.doctype = doctype
	local.form_dict.name = name
	local.form_dict.format = print_format
	local.form_dict.style = style
	local.form_dict.doc = doc
	local.form_dict.no_letterhead = no_letterhead

	pdf_options = pdf_options or {}
	if password:
		pdf_options["password"] = password

	if not html:
		html = get_response_content("printview")

	if as_pdf:
		return get_pdf(html, options=pdf_options, output=output)
	else:
		return html


def attach_print(
	doctype,
	name,
	file_name=None,
	print_format=None,
	style=None,
	html=None,
	doc=None,
	lang=None,
	print_letterhead=True,
	password=None,
):
	from frappe.utils import scrub_urls

	if not file_name:
		file_name = name
	file_name = file_name.replace(" ", "").replace("/", "-")

	print_settings = db.get_singles_dict("Print Settings")

	_lang = local.lang

	# set lang as specified in print format attachment
	if lang:
		local.lang = lang
	local.flags.ignore_print_permissions = True

	no_letterhead = not print_letterhead

	kwargs = dict(
		print_format=print_format,
		style=style,
		html=html,
		doc=doc,
		no_letterhead=no_letterhead,
		password=password,
	)

	content = ""
	if int(print_settings.send_print_as_pdf or 0):
		ext = ".pdf"
		kwargs["as_pdf"] = True
		content = get_print(doctype, name, **kwargs)
	else:
		ext = ".html"
		content = scrub_urls(get_print(doctype, name, **kwargs)).encode("utf-8")

	out = {"fname": file_name + ext, "fcontent": content}

	local.flags.ignore_print_permissions = False
	# reset lang to original local lang
	local.lang = _lang

	return out


def publish_progress(*args, **kwargs):
	"""Show the user progress for a long request

	:param percent: Percent progress
	:param title: Title
	:param doctype: Optional, for document type
	:param docname: Optional, for document name
	:param description: Optional description
	"""
	import frappe.realtime

	return frappe.realtime.publish_progress(*args, **kwargs)


def publish_realtime(*args, **kwargs):
	"""Publish real-time updates

	:param event: Event name, like `task_progress` etc.
	:param message: JSON message object. For async must contain `task_id`
	:param room: Room in which to publish update (default entire site)
	:param user: Transmit to user
	:param doctype: Transmit to doctype, docname
	:param docname: Transmit to doctype, docname
	:param after_commit: (default False) will emit after current transaction is committed
	"""
	import frappe.realtime

	return frappe.realtime.publish_realtime(*args, **kwargs)


def local_cache(namespace, key, generator, regenerate_if_none=False):
	"""A key value store for caching within a request

	:param namespace: frappe.local.cache[namespace]
	:param key: frappe.local.cache[namespace][key] used to retrieve value
	:param generator: method to generate a value if not found in store

	"""
	if namespace not in local.cache:
		local.cache[namespace] = {}

	if key not in local.cache[namespace]:
		local.cache[namespace][key] = generator()

	elif local.cache[namespace][key] is None and regenerate_if_none:
		# if key exists but the previous result was None
		local.cache[namespace][key] = generator()

	return local.cache[namespace][key]


def enqueue(*args, **kwargs):
	"""
	Enqueue method to be executed using a background worker

	:param method: method string or method object
	:param queue: (optional) should be either long, default or short
	:param timeout: (optional) should be set according to the functions
	:param event: this is passed to enable clearing of jobs from queues
	:param is_async: (optional) if is_async=False, the method is executed immediately, else via a worker
	:param job_name: (optional) can be used to name an enqueue call, which can be used to prevent duplicate calls
	:param kwargs: keyword arguments to be passed to the method
	"""
	import frappe.utils.background_jobs

	return frappe.utils.background_jobs.enqueue(*args, **kwargs)


def task(**task_kwargs):
	def decorator_task(f):
		f.enqueue = lambda **fun_kwargs: enqueue(f, **task_kwargs, **fun_kwargs)
		return f

	return decorator_task


def enqueue_doc(*args, **kwargs):
	"""
	Enqueue method to be executed using a background worker

	:param doctype: DocType of the document on which you want to run the event
	:param name: Name of the document on which you want to run the event
	:param method: method string or method object
	:param queue: (optional) should be either long, default or short
	:param timeout: (optional) should be set according to the functions
	:param kwargs: keyword arguments to be passed to the method
	"""
	import frappe.utils.background_jobs

	return frappe.utils.background_jobs.enqueue_doc(*args, **kwargs)


def get_doctype_app(doctype):
	def _get_doctype_app():
		doctype_module = local.db.get_value("DocType", doctype, "module")
		return local.module_app[scrub(doctype_module)]

	return local_cache("doctype_app", doctype, generator=_get_doctype_app)


loggers = {}
log_level = None


def logger(
	module=None, with_more_info=False, allow_site=True, filter=None, max_size=100_000, file_count=20
):
	"""Returns a python logger that uses StreamHandler"""
	from frappe.utils.logger import get_logger

	return get_logger(
		module=module,
		with_more_info=with_more_info,
		allow_site=allow_site,
		filter=filter,
		max_size=max_size,
		file_count=file_count,
	)


def log_error(message=None, title=_("Error")):
	"""Log error to Error Log"""

	# AI ALERT:
	# the title and message may be swapped
	# the better API for this is log_error(title, message), and used in many cases this way
	# this hack tries to be smart about whats a title (single line ;-)) and fixes it

	if message:
		if "\n" in title:
			error, title = title, message
		else:
			error = message
	else:
		error = get_traceback()

	return get_doc(dict(doctype="Error Log", error=as_unicode(error), method=title)).insert(
		ignore_permissions=True
	)


def get_desk_link(doctype, name):
	html = (
		'<a href="/app/Form/{doctype}/{name}" style="font-weight: bold;">{doctype_local} {name}</a>'
	)
	return html.format(doctype=doctype, name=name, doctype_local=_(doctype))


def bold(text):
	return "<strong>{0}</strong>".format(text)


def safe_eval(code, eval_globals=None, eval_locals=None):
	"""A safer `eval`"""
	whitelisted_globals = {"int": int, "float": float, "long": int, "round": round}

	UNSAFE_ATTRIBUTES = {
		# Generator Attributes
		"gi_frame",
		"gi_code",
		# Coroutine Attributes
		"cr_frame",
		"cr_code",
		"cr_origin",
		# Async Generator Attributes
		"ag_code",
		"ag_frame",
		# Traceback Attributes
		"tb_frame",
		"tb_next",
		# Format Attributes
		"format",
		"format_map",
	}

	for attribute in UNSAFE_ATTRIBUTES:
		if attribute in code:
			throw('Illegal rule {0}. Cannot use "{1}"'.format(bold(code), attribute))

	if "__" in code:
		throw('Illegal rule {0}. Cannot use "__"'.format(bold(code)))

	if not eval_globals:
		eval_globals = {}

	eval_globals["__builtins__"] = {}
	eval_globals.update(whitelisted_globals)
	return eval(code, eval_globals, eval_locals)


def get_system_settings(key):
	if key not in local.system_settings:
		local.system_settings.update({key: db.get_single_value("System Settings", key)})
	return local.system_settings.get(key)


def get_active_domains():
	from frappe.core.doctype.domain_settings.domain_settings import get_active_domains

	return get_active_domains()


def get_version(doctype, name, limit=None, head=False, raise_err=True):
	"""
	Returns a list of version information of a given DocType.

	Note: Applicable only if DocType has changes tracked.

	Example
	>>> frappe.get_version('User', 'foobar@gmail.com')
	>>>
	[
	        {
	                "version": [version.data],			# Refer Version DocType get_diff method and data attribute
	                "user": "admin@gmail.com",			# User that created this version
	                "creation": <datetime.datetime>		# Creation timestamp of that object.
	        }
	]
	"""
	meta = get_meta(doctype)
	if meta.track_changes:
		names = db.get_all(
			"Version",
			filters={
				"ref_doctype": doctype,
				"docname": name,
				"order_by": "creation" if head else None,
				"limit": limit,
			},
			as_list=1,
		)

		from frappe.utils import dictify, safe_json_loads, squashify

		versions = []

		for name in names:
			name = squashify(name)
			doc = get_doc("Version", name)

			data = doc.data
			data = safe_json_loads(data)
			data = dictify(dict(version=data, user=doc.owner, creation=doc.creation))

			versions.append(data)

		return versions
	else:
		if raise_err:
			raise ValueError(_("{0} has no versions tracked.").format(doctype))


@whitelist(allow_guest=True)
def ping():
	return "pong"


def safe_encode(param, encoding="utf-8"):
	try:
		param = param.encode(encoding)
	except Exception:
		pass
	return param


def safe_decode(param, encoding="utf-8"):
	try:
		param = param.decode(encoding)
	except Exception:
		pass
	return param


def parse_json(val):
	from frappe.utils import parse_json

	return parse_json(val)


def mock(type, size=1, locale="en"):
	import faker

	results = []
	fake = faker.Faker(locale)
	if type not in dir(fake):
		raise ValueError("Not a valid mock type.")
	else:
		for i in range(size):
			data = getattr(fake, type)()
			results.append(data)

	from frappe.utils import squashify

	return squashify(results)


def validate_and_sanitize_search_inputs(fn):
	from frappe.desk.search import validate_and_sanitize_search_inputs as func

	return func(fn)<|MERGE_RESOLUTION|>--- conflicted
+++ resolved
@@ -10,13 +10,9 @@
 
 Read the documentation: https://frappeframework.com/docs
 """
-<<<<<<< HEAD
 import functools
-import os, warnings
-=======
 import os
 import warnings
->>>>>>> 0ef7e990
 
 STANDARD_USERS = ("Guest", "Administrator")
 
@@ -425,6 +421,7 @@
 	:param wide: [optional] Show wide modal
 	"""
 	import inspect
+
 	from frappe.utils import strip_html_tags
 
 	msg = safe_decode(msg)
