--- conflicted
+++ resolved
@@ -858,13 +858,8 @@
 		# if operator is missing
 		f.operator = "="
 
-	valid_operators = ("=", "!=", ">", "<", ">=", "<=", "like", "not like", "in", "not in",
-<<<<<<< HEAD
+	valid_operators = ("=", "!=", ">", "<", ">=", "<=", "like", "not like", "in", "not in", "is",
 		"between", "descendants of", "ancestors of", "not descendants of", "not ancestors of", "previous", "next")
-=======
-		"between", "descendants of", "ancestors of", "not descendants of", "not ancestors of", "is")
-
->>>>>>> 3e28e047
 	if f.operator.lower() not in valid_operators:
 		frappe.throw(frappe._("Operator must be one of {0}").format(", ".join(valid_operators)))
 
