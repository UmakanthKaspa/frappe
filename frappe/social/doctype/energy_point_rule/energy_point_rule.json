--- conflicted
+++ resolved
@@ -259,11 +259,7 @@
  "issingle": 0,
  "istable": 0,
  "max_attachments": 0,
-<<<<<<< HEAD
  "modified": "2019-04-05 09:07:28.080434",
-=======
- "modified": "2019-04-04 12:05:07.736969",
->>>>>>> 88e6d692
  "modified_by": "Administrator",
  "module": "Social",
  "name": "Energy Point Rule",
