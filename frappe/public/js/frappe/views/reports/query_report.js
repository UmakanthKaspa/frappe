// Copyright (c) 2018, Frappe Technologies Pvt. Ltd. and Contributors
// MIT License. See license.txt
import DataTable from 'frappe-datatable';

frappe.provide('frappe.views');
frappe.provide('frappe.query_reports');

frappe.standard_pages['query-report'] = function() {
	var wrapper = frappe.container.add_page('query-report');

	frappe.ui.make_app_page({
		parent: wrapper,
		title: __('Query Report'),
		single_column: true,
	});

	frappe.query_report = new frappe.views.QueryReport({
		parent: wrapper,
	});

	$(wrapper).bind('show', function() {
		frappe.query_report.show();
	});
};

frappe.views.QueryReport = class QueryReport extends frappe.views.BaseList {
	show() {
		this.init().then(() => this.load());
	}

	init() {
		if (this.init_promise) {
			return this.init_promise;
		}

		let tasks = [
			this.setup_defaults,
			this.setup_page,
			this.setup_report_wrapper
		].map(fn => fn.bind(this));

		this.init_promise = frappe.run_serially(tasks);
		return this.init_promise;
	}

	setup_defaults() {
		this.route = frappe.get_route();
		this.page_name = frappe.get_route_str();

		// Setup buttons
		this.primary_action = null;
		this.secondary_action = {
			label: __('Refresh'),
			action: () => this.refresh()
		};
		
		this.report_action = {
			label: __('Run In Background'),
			action: () => this.render_background_report()
		};

		// throttle refresh for 300ms
		this.refresh = frappe.utils.throttle(this.refresh, 300);

		this.menu_items = [];
	}

	load() {
		if (frappe.get_route().length < 2) {
			this.toggle_nothing_to_show(true);
			return;
		}
		if (this.report_name !== frappe.get_route()[1]) {
			this.toggle_loading(true);
			// different report
			this.load_report();
		} else {
			// same report
			this.refresh_report();
		}
	}

	load_report() {
		this.route = frappe.get_route();
		this.page_name = frappe.get_route_str();
		this.report_name = this.route[1];
		this.page_title = __(this.report_name);
		this.menu_items = this.get_menu_items();
		this.datatable = null;

		frappe.run_serially([
			() => this.get_report_doc(),
			() => this.get_report_settings(),
			() => this.setup_page_head(),
			() => this.refresh_report()
		]);
	}

	refresh_report() {
		this.toggle_message(true);

		return frappe.run_serially([
			() => this.setup_filters(),
			() => this.set_route_filters(),
			() => this.report_settings.onload && this.report_settings.onload(this),
			() => this.get_user_settings(),
			() => this.refresh(),
			() => this.save_user_settings(true)
		]);
	}

	get_report_doc() {
		return frappe.model.with_doc('Report', this.report_name)
			.then(doc => {
				this.report_doc = doc;
			})
			.then(() => frappe.model.with_doctype(this.report_doc.ref_doctype));
	}

	get_report_settings() {
		if (frappe.query_reports[this.report_name]) {
			this.report_settings = frappe.query_reports[this.report_name];
			return this._load_script;
		}

		this._load_script = (new Promise(resolve => frappe.call({
			method: 'frappe.desk.query_report.get_script',
			args: { report_name: this.report_name },
			callback: resolve
		}))).then(r => {
			frappe.dom.eval(r.message.script || '');
			return r;
		}).then(r => {
			return frappe.after_ajax(() => {
				this.report_settings = frappe.query_reports[this.report_name];
				this.report_settings.html_format = r.message.html_format;
			});
		});

		return this._load_script;
	}
	set_menu_items() {
		super.set_menu_items();
		const $report_action = this.page.set_report_action(
			this.report_action.label,
			this.report_action.action,
			this.report_action.icon
		);
		if (!this.report_action.icon) {
			$report_action.addClass('hidden-xs');
		} else {
			$report_action.addClass('visible-xs');
		}
	}

	setup_filters() {
		this.clear_filters();
		const { filters = [] } = this.report_settings;

		this.filters = filters.map(df => {
			if (df.fieldtype === 'Break') return;

			const f = this.page.add_field(df);

			if (df.default) {
				f.set_input(df.default);
			}

			if (df.get_query) f.get_query = df.get_query;
			if (df.on_change) f.on_change = df.on_change;
			df.onchange = () => {
				if (f.on_change) {
					f.on_change(this);
				} else {
					this.refresh();
				}
			};

			return f;
		}).filter(Boolean);

		if (this.filters.length === 0) {
			// hide page form if no filters
			this.page.hide_form();
		} else {
			this.page.show_form();
		}

		// set the field 'query_report_filters_by_name' first
		// as they can be used in
		// setting/triggering the filters
		this.set_filters_by_name();
	}

	set_filters_by_name() {
		frappe.query_report_filters_by_name = {};
		for (var i in this.filters) {
			frappe.query_report_filters_by_name[this.filters[i].df.fieldname] = this.filters[i];
		}
	}

	set_route_filters() {
		if(frappe.route_options) {
			const fields = Object.keys(frappe.route_options);
			const filters_to_set = this.filters.filter(f => fields.includes(f.df.fieldname));

			const promises = filters_to_set.map(f => {
				return () => {
					const value = frappe.route_options[f.df.fieldname];
					return f.set_value(value);
				};
			});
			promises.push(() => {
				frappe.route_options = null;
			});

			return frappe.run_serially(promises);
		}
	}

	clear_filters() {
		this.page.clear_fields();
	}

	refresh() {
		this.toggle_message(true);
		const filters = this.get_filter_values(true);
		return new Promise(resolve => frappe.call({
			method: 'frappe.desk.query_report.run',
			type: 'GET',
			args: {
				report_name: this.report_name,
				filters: filters
			},
			callback: resolve
		})).then(r => {
<<<<<<< HEAD
            const data = r.message;
            if (data.background_report){
                this.toggle_message(true, 'This report is background. You can run this by hitting Run in background');
            }else{
                this.toggle_message(false);
                if (data.result && data.result.length) {
                    this.render_chart(data);
                    this.render_report(data);
                } else {
                    this.toggle_nothing_to_show(true);
                }
            }
		});
	}

	render_background_report() {
		this.toggle_message(true);
		const filters = this.get_filter_values(true);
		return new Promise(resolve => frappe.call({
			method: 'frappe.desk.query_report.background_enqueue_run',
			type: 'GET',
			args: {
				report_name: this.report_name,
				filters: filters
			},
			callback: resolve
		})).then(r => {
            const data = r.message;
            this.toggle_nothing_to_show(true);
            frappe
				.msgprint("Background job initiated successfully. Track and access results  <a class='text-info' target='_blank' href="+data.redirect_url+">here</a>", "Notification");
=======
			const data = r.message;
			if (data.prepared_report){
				this.toggle_button(true, data.file_attachment);
			}else{
				this.toggle_message(false);
				if (data.result && data.result.length) {
					this.render_chart(data);
					this.render_report(data);
				} else {
					this.toggle_nothing_to_show(true);
				}
			}
>>>>>>> 9b597169
		});
	}
	render_background_report() {
		this.toggle_message(true);
		const filters = this.get_filter_values(true);
		return new Promise(resolve => frappe.call({
			method: 'frappe.desk.query_report.background_enqueue_run',
			type: 'GET',
			args: {
				report_name: this.report_name,
				filters: filters
			},
			callback: resolve
		})).then(r => {
			const data = r.message;
            this.toggle_nothing_to_show(true);
			frappe.msgprint("Prepared report initiated successfully. Track and access results  <a class='text-info' target='_blank' href="+data.redirect_url+">here</a>", "Notification");
		});
	}
	render_report(data) {
		this.columns = this.prepare_columns(data.columns);
		this.data = this.prepare_data(data.result);
		this.tree_report = this.data.some(d => 'indent' in d);

		const columns = this.get_visible_columns();
		if (this.datatable) {
			this.datatable.refresh(this.data, columns);
			return;
		}

		this.datatable = new DataTable(this.$report[0], {
			columns: columns,
			data: this.data,
			inlineFilters: true,
			treeView: this.tree_report,
			layout: 'fixed',
			events: {
				onRemoveColumn: () => this.save_user_settings(true),
				onSwitchColumn: () => this.save_user_settings(true)
			}
		});
	}

	render_chart(data) {
		this.$chart.empty();
		let opts = this.report_settings.get_chart_data
			? this.report_settings.get_chart_data(data.columns, data.result)
			: data.chart
				? data.chart
				: {};
		if (!(opts.data && opts.data.labels && opts.data.labels.length > 0)) return;

		Object.assign(opts, {
			height: 200
		});

		this.$chart.show();
		this.chart = new Chart(this.$chart[0], opts);
	}

	get_user_settings() {
		return frappe.model.user_settings.get(this.report_name)
			.then(user_settings => {
				this.user_settings = user_settings;
			});
	}

	save_user_settings() {
		return;
		// if (clear_settings) {
		// 	return frappe.model.user_settings.save(this.report_name, 'column_order', []);
		// }
		// if (!this.datatable) return;
		// const column_order = this.datatable.datamanager.getColumns(true).map(col => col.id);
		// return frappe.model.user_settings.save(this.report_name, 'column_order', column_order);
	}

	prepare_columns(columns) {
		return columns.map(column => {
			if (typeof column === 'string') {
				if (column.includes(':')) {
					let [label, fieldtype, width] = column.split(':');
					let options;

					if (fieldtype.includes('/')) {
						[fieldtype, options] = fieldtype.split('/');
					}

					column = {
						label,
						fieldname: label,
						fieldtype,
						width,
						options
					};
				} else {
					column = {
						label: column,
						fieldname: column,
						fieldtype: 'Data'
					};
				}
			}

			return Object.assign(column, {
				id: column.fieldname,
				name: column.label,
				width: parseInt(column.width) || null,
				editable: false,
				format: (value, row, column, data) =>
					frappe.format(value || '', column,
						{for_print: false, always_show_decimals: true}, data)
			});
		});
	}

	prepare_data(data) {
		return data.map(row => {
			let row_obj = {};
			if (Array.isArray(row)) {
				this.columns.forEach((column, i) => {
					row_obj[column.id] = row[i] || null;
				});

				return row_obj;
			}
			return row;
		});
	}

	get_visible_columns() {
		// return columns according to user_settings
		return this.columns;
		// if (this.user_settings.column_order && this.user_settings.column_order.length > 0) {
		// 	return this.user_settings.column_order
		// 		.map(id => this.columns.find(col => col.id === id))
		// 		.filter(Boolean);
		// } else {
		// 	return this.columns;
		// }
	}

	get_filter_values(raise) {
		const mandatory = this.filters.filter(f => f.df.reqd);
		const missing_mandatory = mandatory.filter(f => !f.get_value());

		if (raise && missing_mandatory.length > 0) {
			return;
		}

		const filters = this.filters
			.filter(f => f.get_value())
			.map(f => {
				var v = f.get_value();
				// hidden fields dont have $input
				if(f.df.hidden) v = f.value;
				if(v === '%') v = null;
				return {
					[f.df.fieldname]: v
				};
			})
			.reduce((acc, f) => {
				Object.assign(acc, f);
				return acc;
			}, {});

		return filters;
	}

	set_breadcrumbs() {
		if (!this.report_doc || !this.report_doc.ref_doctype) return;
		const ref_doctype = frappe.get_meta(this.report_doc.ref_doctype);
		frappe.breadcrumbs.add(ref_doctype.module);
	}

	print_report(print_settings) {
		const custom_format = this.report_settings.html_format || null;
		const filters_html = this.get_filters_html_for_print();

		frappe.render_grid({
			template: custom_format,
			title: __(this.report_name),
			subtitle: filters_html,
			print_settings: print_settings,
			filters: this.get_filter_values(),
			data: custom_format ? this.data : this.get_data_for_print(),
			columns: custom_format ? this.columns: this.get_visible_columns(),
			report: this
		});
	}

	pdf_report(print_settings) {
		const base_url = frappe.urllib.get_base_url();
		const print_css = frappe.boot.print_css;
		const landscape = print_settings.orientation == 'Landscape';

		const custom_format = this.report_settings.html_format || null;
		const columns = custom_format ? this.columns : this.get_visible_columns();
		const data = custom_format ? this.data : this.get_data_for_print();
		const applied_filters = this.get_filter_values();

		const filters_html = this.get_filters_html_for_print();
		const content = frappe.render_template(custom_format || 'print_grid', {
			title: __(this.report_name),
			subtitle: filters_html,
			filters: applied_filters,
			data: data,
			columns: columns,
			report: this
		});

		// Render Report in HTML
		const html = frappe.render_template('print_template', {
			title: __(this.report_name),
			content: content,
			base_url: base_url,
			print_css: print_css,
			print_settings: print_settings,
			landscape: landscape,
			columns: columns
		});

		frappe.render_pdf(html, print_settings);
	}

	get_filters_html_for_print() {
		const applied_filters = this.get_filter_values();
		return Object.keys(applied_filters)
			.map(filter_name => {
				const label = frappe.query_report_filters_by_name[filter_name].df.label;
				const value = applied_filters[filter_name];
				return `<h6>${__(label)}: ${value}</h6>`;
			})
			.join('');
	}

	export_report() {
		if (this.export_dialog) {
			this.export_dialog.clear();
			this.export_dialog.show();
			return;
		}

		this.export_dialog = frappe.prompt({
			label: __('Select File Format'),
			fieldname: 'file_format',
			fieldtype: 'Select',
			options: ['Excel', 'CSV'],
			default: 'Excel',
			reqd: 1
		}, ({ file_format }) => {
			if (file_format === 'CSV') {
				const column_row = this.columns.map(col => col.label);
				const data = this.get_data_for_csv();
				const out = [column_row].concat(data);

				frappe.tools.downloadify(out, null, this.report_name);
			} else {
				const filters = this.get_filter_values(true);

				const args = {
					cmd: 'frappe.desk.query_report.export_query',
					report_name: this.report_name,
					file_format_type: file_format,
					filters: filters,
					visible_idx: this.datatable.datamanager.getFilteredRowIndices(),
				};

				open_url_post(frappe.request.url, args);
			}
		}, __('Export Report: '+ this.report_name), __('Download'));
	}

	get_data_for_csv() {
		const indices = this.datatable.datamanager.getFilteredRowIndices();
		const out = indices.map(i => this.datatable.datamanager.getRow(i).map(c => c.content));
		return out.map(row => row.slice(1));
	}

	get_data_for_print() {
		const indices = this.datatable.datamanager.getFilteredRowIndices();
		return indices.map(i => this.data[i]);
	}

	get_columns_for_print() {
		return this.columns || [];
	}

	get_menu_items() {
		return [
			{
				label: __('Refresh'),
				action: () => this.refresh(),
				class: 'visible-xs'
			},
			{
				label: __('Edit'),
				action: () => frappe.set_route('Form', 'Report', this.report_name),
				condition: () => frappe.user.is_report_manager(),
				standard: true
			},
			{
				label: __('Print'),
				action: () => {
					frappe.ui.get_print_settings(
						false,
						print_settings => this.print_report(print_settings),
						this.report_doc.letter_head
					);
				},
				condition: () => frappe.model.can_print(this.report_doc.ref_doctype),
				standard: true
			},
			{
				label: __('PDF'),
				action: () => {
					frappe.ui.get_print_settings(
						false,
						print_settings => this.pdf_report(print_settings),
						this.report_doc.letter_head
					);
				},
				condition: () => frappe.model.can_print(this.report_doc.ref_doctype),
				standard: true
			},
			{
				label: __('Export'),
				action: () => this.export_report(),
				standard: true
			},
			{
				label: __('Setup Auto Email'),
				action: () => frappe.set_route('List', 'Auto Email Report', {'report' : this.report_name}),
				standard: true
			},
			{
				label: __('User Permissions'),
				action: () => frappe.set_route('List', 'User Permission', {
					doctype: 'Report',
					name: this.report_name
				}),
				condition: () => frappe.model.can_set_user_permissions('Report'),
				standard: true
			},
			// {
			// 	label: __('Clear User Settings'),
			// 	action: () => this.save_user_settings(true).then(() => this.refresh_report()),
			// 	standard: true
			// },
			{
				label: __('Add to Desktop'),
				action: () => frappe.add_to_desktop(this.report_name, null, this.report_name),
				standard: true
			},
		];
	}

	setup_page_head() {
		super.setup_page_head();
		this.set_menu_items();
		this.page.set_title_sub(`<label class='label label-warning text-color'>${__('Beta')}</label>`);
	}

	setup_report_wrapper() {
		if (this.$report) return;
		this.$chart = $('<div class="chart-wrapper">').hide().appendTo(this.page.main);
		this.$report = $('<div class="report-wrapper">').appendTo(this.page.main);
		this.$message = $(this.message_div('')).hide().appendTo(this.page.main);
	}

	message_div(message) {
		return `<div class='flex justify-center align-center text-muted' style='height: 50vh;'>
			<div>${message}</div>
		</div>`;
	}

	toggle_loading(flag) {
		this.toggle_message(flag, __('Loading') + '...');
	}

	toggle_nothing_to_show(flag) {
		this.toggle_message(flag, __('Nothing to show'));
	}
	toggle_button(flag, attachment){
        if (flag) {
            if(attachment){
				this.$message.find('div').html("<p>Download recent generated Prepared Report <a target='_blank' href="+attachment+">here</a>.");
			}
            this.$message.find('div').append("<button class='btn btn-primary prepared-report'>Generate Prepared Report</button>");
            this.$message.find('.prepared-report').click(() => this.render_background_report());
            this.$message.show();
		} else {
			this.$message.hide();
		}
		this.$report.toggle(!flag);
		this.$chart.toggle(!flag);
	}
	toggle_message(flag, message) {
		if (flag) {
			this.$message.find('div').html(message);
			this.$message.show();
		} else {
			this.$message.hide();
		}
		this.$report.toggle(!flag);
		this.$chart.toggle(!flag);
	}
	// backward compatibility
	get get_values() {
		return this.get_filter_values;
	}
};<|MERGE_RESOLUTION|>--- conflicted
+++ resolved
@@ -52,11 +52,6 @@
 		this.secondary_action = {
 			label: __('Refresh'),
 			action: () => this.refresh()
-		};
-		
-		this.report_action = {
-			label: __('Run In Background'),
-			action: () => this.render_background_report()
 		};
 
 		// throttle refresh for 300ms
@@ -139,20 +134,6 @@
 
 		return this._load_script;
 	}
-	set_menu_items() {
-		super.set_menu_items();
-		const $report_action = this.page.set_report_action(
-			this.report_action.label,
-			this.report_action.action,
-			this.report_action.icon
-		);
-		if (!this.report_action.icon) {
-			$report_action.addClass('hidden-xs');
-		} else {
-			$report_action.addClass('visible-xs');
-		}
-	}
-
 	setup_filters() {
 		this.clear_filters();
 		const { filters = [] } = this.report_settings;
@@ -234,39 +215,6 @@
 			},
 			callback: resolve
 		})).then(r => {
-<<<<<<< HEAD
-            const data = r.message;
-            if (data.background_report){
-                this.toggle_message(true, 'This report is background. You can run this by hitting Run in background');
-            }else{
-                this.toggle_message(false);
-                if (data.result && data.result.length) {
-                    this.render_chart(data);
-                    this.render_report(data);
-                } else {
-                    this.toggle_nothing_to_show(true);
-                }
-            }
-		});
-	}
-
-	render_background_report() {
-		this.toggle_message(true);
-		const filters = this.get_filter_values(true);
-		return new Promise(resolve => frappe.call({
-			method: 'frappe.desk.query_report.background_enqueue_run',
-			type: 'GET',
-			args: {
-				report_name: this.report_name,
-				filters: filters
-			},
-			callback: resolve
-		})).then(r => {
-            const data = r.message;
-            this.toggle_nothing_to_show(true);
-            frappe
-				.msgprint("Background job initiated successfully. Track and access results  <a class='text-info' target='_blank' href="+data.redirect_url+">here</a>", "Notification");
-=======
 			const data = r.message;
 			if (data.prepared_report){
 				this.toggle_button(true, data.file_attachment);
@@ -279,7 +227,6 @@
 					this.toggle_nothing_to_show(true);
 				}
 			}
->>>>>>> 9b597169
 		});
 	}
 	render_background_report() {
@@ -639,7 +586,6 @@
 
 	setup_page_head() {
 		super.setup_page_head();
-		this.set_menu_items();
 		this.page.set_title_sub(`<label class='label label-warning text-color'>${__('Beta')}</label>`);
 	}
 
