import Quill from 'quill';

const CodeBlockContainer = Quill.import('formats/code-block-container');
CodeBlockContainer.tagName = 'PRE';
Quill.register(CodeBlockContainer, true);

// table
const Table = Quill.import('formats/table-container');
const superCreate = Table.create.bind(Table);
Table.create = (value) => {
	const node = superCreate(value);
	node.classList.add('table');
	node.classList.add('table-bordered');
	return node;
};

Quill.register(Table, true);

// link without href
var Link = Quill.import('formats/link');

class MyLink extends Link {
	static create(value) {
		let node = super.create(value);
		value = this.sanitize(value);
		node.setAttribute('href', value);
		if (value.startsWith('/') || value.indexOf(window.location.host)) {
			// no href if internal link
			node.removeAttribute('target');
		}
		return node;
	}
}

Quill.register(MyLink, true);

// image uploader
const Uploader = Quill.import('modules/uploader');
Uploader.DEFAULTS.mimetypes.push('image/gif');

// inline style
const BackgroundStyle = Quill.import('attributors/style/background');
const ColorStyle = Quill.import('attributors/style/color');
const FontStyle = Quill.import('attributors/style/font');
const AlignStyle = Quill.import('attributors/style/align');
const DirectionStyle = Quill.import('attributors/style/direction');
Quill.register(BackgroundStyle, true);
Quill.register(ColorStyle, true);
Quill.register(FontStyle, true);
Quill.register(AlignStyle, true);
Quill.register(DirectionStyle, true);

// replace font tag with span
const Inline = Quill.import('blots/inline');

class CustomColor extends Inline {
	constructor(domNode, value) {
		super(domNode, value);
		this.domNode.style.color = this.domNode.color;
		domNode.outerHTML = this.domNode.outerHTML.replace(/<font/g, '<span').replace(/<\/font>/g, '</span>');
	}
}

CustomColor.blotName = "customColor";
CustomColor.tagName = "font";

Quill.register(CustomColor, true);

frappe.ui.form.ControlTextEditor = frappe.ui.form.ControlCode.extend({
	make_wrapper() {
		this._super();
<<<<<<< HEAD
		this.$wrapper.find(".like-disabled-input").addClass('ql-editor');
=======
>>>>>>> 04728001
	},

	make_input() {
		this.has_input = true;
		this.make_quill_editor();
	},

	make_quill_editor() {
		if (this.quill) return;
		this.quill_container = $('<div>').appendTo(this.input_area);
		this.quill = new Quill(this.quill_container[0], this.get_quill_options());
		this.bind_events();
	},

	bind_events() {
		this.quill.on('text-change', frappe.utils.debounce((delta, oldDelta, source) => {
			if (!this.is_quill_dirty(source)) return;

			const input_value = this.get_input_value();
			this.parse_validate_and_set_in_model(input_value);
		}, 300));

		$(this.quill.root).on('keydown', (e) => {
			const key = frappe.ui.keys.get_key(e);
			if (['ctrl+b', 'meta+b'].includes(key)) {
				e.stopPropagation();
			}
		});

		$(this.quill.root).on('drop', (e) => {
			e.stopPropagation();
		});

		// table commands
		this.$wrapper.on('click', '.ql-table .ql-picker-item', (e) => {
			const $target = $(e.currentTarget);
			const action = $target.data().value;
			e.preventDefault();

			const table = this.quill.getModule('table');
			if (action === 'insert-table') {
				table.insertTable(2, 2);
			} else if (action === 'insert-row-above') {
				table.insertRowAbove();
			} else if (action === 'insert-row-below') {
				table.insertRowBelow();
			} else if (action === 'insert-column-left') {
				table.insertColumnLeft();
			} else if (action === 'insert-column-right') {
				table.insertColumnRight();
			} else if (action === 'delete-row') {
				table.deleteRow();
			} else if (action === 'delete-column') {
				table.deleteColumn();
			} else if (action === 'delete-table') {
				table.deleteTable();
			}

			if (action !== 'delete-row') {
				table.balanceTables();
			}

			e.preventDefault();
		});
	},

	is_quill_dirty(source) {
		if (source === 'api') return false;
		let input_value = this.get_input_value();
		return this.value !== input_value;
	},

	get_quill_options() {
		return {
			modules: {
				toolbar: this.get_toolbar_options(),
				table: true
			},
			theme: 'snow'
		};
	},

	get_toolbar_options() {
		return [
			[{ 'header': [1, 2, 3, false] }],
			['bold', 'italic', 'underline'],
			[{ 'color': [] }, { 'background': [] }],
			['blockquote', 'code-block'],
			['link', 'image'],
			[{ 'list': 'ordered' }, { 'list': 'bullet' }, { 'list': 'check' }],
			[{ 'align': [] }],
			[{ 'indent': '-1'}, { 'indent': '+1' }],
			[{'table': [
				'insert-table',
				'insert-row-above',
				'insert-row-below',
				'insert-column-right',
				'insert-column-left',
				'delete-row',
				'delete-column',
				'delete-table',
			]}],
			['clean']
		];
	},

	parse(value) {
		if (value == null) {
			value = "";
		}
		return frappe.dom.remove_script_and_style(value);
	},

	set_formatted_input(value) {
		if (!this.quill) return;
		if (value === this.get_input_value()) return;
		if (!value) {
			// clear contents for falsy values like '', undefined or null
			this.quill.setText('');
			return;
		}

		// set html without triggering a focus
		const delta = this.quill.clipboard.convert({ html: value, text: '' });
		this.quill.setContents(delta);
	},

	get_input_value() {
		let value = this.quill ? this.quill.root.innerHTML : '';
<<<<<<< HEAD
=======
		// hack to retain space sequence.
		value = value.replace(/(\s)(\s)/g, ' &nbsp;');

		if (!$(value).find('.ql-editor').length) {
			value = `<div class="ql-editor read-mode">${value}</div>`;
		}
>>>>>>> 04728001
		return value;
	},

	set_focus() {
		this.quill.focus();
	}
});<|MERGE_RESOLUTION|>--- conflicted
+++ resolved
@@ -69,10 +69,6 @@
 frappe.ui.form.ControlTextEditor = frappe.ui.form.ControlCode.extend({
 	make_wrapper() {
 		this._super();
-<<<<<<< HEAD
-		this.$wrapper.find(".like-disabled-input").addClass('ql-editor');
-=======
->>>>>>> 04728001
 	},
 
 	make_input() {
@@ -202,15 +198,12 @@
 
 	get_input_value() {
 		let value = this.quill ? this.quill.root.innerHTML : '';
-<<<<<<< HEAD
-=======
 		// hack to retain space sequence.
 		value = value.replace(/(\s)(\s)/g, ' &nbsp;');
 
 		if (!$(value).find('.ql-editor').length) {
 			value = `<div class="ql-editor read-mode">${value}</div>`;
 		}
->>>>>>> 04728001
 		return value;
 	},
 
