// Frappe Chat
// Author - Achilles Rasquinha <achilles@frappe.io>

import Fuse   from 'fuse.js'
import moment from 'moment'
import hyper  from '../lib/hyper.min'

import './socketio_client'

import './ui/dialog'
import './ui/capture'

import './misc/user'

/* eslint semi: "never" */
// Fuck semicolons - https://mislav.net/2010/05/semicolons

// frappe extensions

/**
 * @description The base class for all Frappe Errors.
 *
 * @example
 * try
 *      throw new frappe.Error("foobar")
 * catch (e)
 *      console.log(e.name)
 * // returns "FrappeError"
 *
 * @see  https://stackoverflow.com/a/32749533
 * @todo Requires "transform-builtin-extend" for Babel 6
 */
frappe.Error = Error
// class extends Error {
// 	constructor (message) {
// 		super (message)

// 		this.name = 'FrappeError'

// 		if ( typeof Error.captureStackTrace === 'function' )
// 			Error.captureStackTrace(this, this.constructor)
// 		else
// 			this.stack = (new Error(message)).stack
// 	}
// }

/**
 * @description TypeError
 */
frappe.TypeError  = TypeError
// class extends frappe.Error {
// 	constructor (message) {
// 		super (message)

// 		this.name = this.constructor.name
// 	}
// }

/**
 * @description ValueError
 */
frappe.ValueError = Error
// class extends frappe.Error {
// 	constructor (message) {
// 		super (message)

// 		this.name = this.constructor.name
// 	}
// }

/**
 * @description ImportError
 */
frappe.ImportError = Error
// class extends frappe.Error {
// 	constructor (message) {
// 		super (message)

// 		this.name  = this.constructor.name
// 	}
// }

// frappe.datetime
frappe.provide('frappe.datetime')

/**
 * @description Frappe's datetime object. (Inspired by Python's datetime object).
 *
 * @example
 * const datetime = new frappe.datetime.datetime()
 */
frappe.datetime.datetime = class {
	/**
	 * @description Frappe's datetime Class's constructor.
	 */
	constructor (instance, format = null) {
		if ( typeof moment === undefined )
			throw new frappe.ImportError(`Moment.js not installed.`)

		this.moment      = instance ? moment(instance, format) : moment()
	}

	/**
	 * @description Returns a formatted string of the datetime object.
	 */
	format (format = null) {
		const  formatted = this.moment.format(format)
		return formatted
	}
}

/**
 * @description Frappe's daterange object.
 *
 * @example
 * const range = new frappe.datetime.range(frappe.datetime.now(), frappe.datetime.now())
 * range.contains(frappe.datetime.now())
 */
frappe.datetime.range   = class {
	constructor (start, end) {
		if ( typeof moment === undefined )
			throw new frappe.ImportError(`Moment.js not installed.`)

		this.start = start
		this.end   = end
	}

	contains (datetime) {
		const  contains = datetime.moment.isBetween(this.start.moment, this.end.moment)
		return contains
	}
}

/**
 * @description Returns the current datetime.
 *
 * @example
 * const datetime = new frappe.datetime.now()
 */
frappe.datetime.now   = () => new frappe.datetime.datetime()

frappe.datetime.equal = (a, b, type) => {
	a = a.moment
	b = b.moment

	const equal = a.isSame(b, type)

	return equal
}

/**
 * @description Compares two frappe.datetime.datetime objects.
 *
 * @param   {frappe.datetime.datetime} a - A frappe.datetime.datetime/moment object.
 * @param   {frappe.datetime.datetime} b - A frappe.datetime.datetime/moment object.
 *
 * @returns {number} 0 (if a and b are equal), 1 (if a is before b), -1 (if a is after b).
 *
 * @example
 * frappe.datetime.compare(frappe.datetime.now(), frappe.datetime.now())
 * // returns 0
 * const then = frappe.datetime.now()
 *
 * frappe.datetime.compare(then, frappe.datetime.now())
 * // returns 1
 */
frappe.datetime.compare = (a, b) => {
	a = a.moment
	b = b.moment

	if ( a.isBefore(b) )
		return  1
	else
	if ( b.isBefore(a) )
		return -1
	else
		return  0
}

// frappe._
// frappe's utility namespace.
frappe.provide('frappe._')

// String Utilities

/**
 * @description Python-inspired format extension for string objects.
 *
 * @param  {string} string - A string with placeholders.
 * @param  {object} object - An object with placeholder, value pairs.
 *
 * @return {string}        - The formatted string.
 *
 * @example
 * frappe._.format('{foo} {bar}', { bar: 'foo', foo: 'bar' })
 * // returns "bar foo"
 */
frappe._.format = (string, object) => {
	for (const key in object)
		string  = string.replace(`{${key}}`, object[key])

	return string
}

/**
 * @description Fuzzy Search a given query within a dataset.
 *
 * @param  {string} query   - A query string.
 * @param  {array}  dataset - A dataset to search within, can contain singletons or objects.
 * @param  {object} options - Options as per fuze.js
 *
 * @return {array}          - The fuzzy matched index/object within the dataset.
 *
 * @example
 * frappe._.fuzzy_search("foobar", ["foobar", "bartender"])
 * // returns [0, 1]
 *
 * @see http://fusejs.io
 */
frappe._.fuzzy_search = (query, dataset, options) => {
	const DEFAULT     = {
				shouldSort: true,
				 threshold: 0.6,
				  location: 0,
				  distance: 100,
		minMatchCharLength: 1,
		  maxPatternLength: 32
	}
	options       = { ...DEFAULT, ...options }

	const fuse    = new Fuse(dataset, options)
	const result  = fuse.search(query)

	return result
}

/**
 * @description Pluralizes a given word.
 *
 * @param  {string} word  - The word to be pluralized.
 * @param  {number} count - The count.
 *
 * @return {string}       - The pluralized string.
 *
 * @example
 * frappe._.pluralize('member',  1)
 * // returns "member"
 * frappe._.pluralize('members', 0)
 * // returns "members"
 *
 * @todo Handle more edge cases.
 */
frappe._.pluralize = (word, count = 0, suffix = 's') => `${word}${count === 1 ? '' : suffix}`

/**
 * @description Captializes a given string.
 *
 * @param   {word}  - The word to be capitalized.
 *
 * @return {string} - The capitalized word.
 *
 * @example
 * frappe._.capitalize('foobar')
 * // returns "Foobar"
 */
frappe._.capitalize = word => `${word.charAt(0).toUpperCase()}${word.slice(1)}`

// Array Utilities

/**
 * @description Returns the first element of an array.
 *
 * @param   {array} array - The array.
 *
 * @returns - The first element of an array, undefined elsewise.
 *
 * @example
 * frappe._.head([1, 2, 3])
 * // returns 1
 * frappe._.head([])
 * // returns undefined
 */
frappe._.head = arr => frappe._.is_empty(arr) ? undefined : arr[0]

/**
 * @description Returns a copy of the given array (shallow).
 *
 * @param   {array} array - The array to be copied.
 *
 * @returns {array}       - The copied array.
 *
 * @example
 * frappe._.copy_array(["foobar", "barfoo"])
 * // returns ["foobar", "barfoo"]
 *
 * @todo Add optional deep copy.
 */
frappe._.copy_array = array => {
	if ( Array.isArray(array) )
		return array.slice()
	else
		throw frappe.TypeError(`Expected Array, recieved ${typeof array} instead.`)
}

/**
 * @description Check whether an array|string|object|jQuery is empty.
 *
 * @param   {any}     value - The value to be checked on.
 *
 * @returns {boolean}       - Returns if the object is empty.
 *
 * @example
 * frappe._.is_empty([])      // returns true
 * frappe._.is_empty(["foo"]) // returns false
 *
 * frappe._.is_empty("")      // returns true
 * frappe._.is_empty("foo")   // returns false
 *
 * frappe._.is_empty({ })            // returns true
 * frappe._.is_empty({ foo: "bar" }) // returns false
 *
 * frappe._.is_empty($('.papito'))   // returns false
 *
 * @todo Handle other cases.
 */
frappe._.is_empty = value => {
	let empty = false

	if ( value === undefined || value === null )
		empty = true
	else
	if ( Array.isArray(value) || typeof value === 'string' || value instanceof $ )
		empty = value.length === 0
	else
	if ( typeof value === 'object' )
		empty = Object.keys(value).length === 0

	return empty
}

/**
 * @description Converts a singleton to an array, if required.
 *
 * @param {object} item - An object
 *
 * @example
 * frappe._.as_array("foo")
 * // returns ["foo"]
 *
 * frappe._.as_array(["foo"])
 * // returns ["foo"]
 *
 * @see https://docs.oracle.com/javase/8/docs/api/java/util/Arrays.html#asList-T...-
 */
frappe._.as_array = item => Array.isArray(item) ? item : [item]

/**
 * @description Return a singleton if array contains a single element.
 *
 * @param   {array}        list - An array to squash.
 *
 * @returns {array|object}      - Returns an array if there's more than 1 object else the first object itself.
 *
 * @example
 * frappe._.squash(["foo"])
 * // returns "foo"
 *
 * frappe._.squash(["foo", "bar"])
 * // returns ["foo", "bar"]
 */
frappe._.squash = list => Array.isArray(list) && list.length === 1 ? list[0] : list

/**
 * @description Returns true, if the current device is a mobile device.
 *
 * @example
 * frappe._.is_mobile()
 * // returns true|false
 *
 * @see https://developer.mozilla.org/en-US/docs/Web/HTTP/Browser_detection_using_the_user_agent
 */
frappe._.is_mobile = () => {
	const regex    = new RegExp("Android|webOS|iPhone|iPad|iPod|BlackBerry|IEMobile|Opera Mini", "i")
	const agent    = navigator.userAgent
	const mobile   = regex.test(agent)

	return mobile
}

/**
 * @description Removes falsey values from an array.
 *
 * @example
 * frappe._.compact([1, 2, false, NaN, ''])
 * // returns [1, 2]
 */
frappe._.compact   = array => array.filter(Boolean)

// extend utils to base.
frappe.utils       = { ...frappe.utils, ...frappe._ }

// frappe extensions

// frappe.user extensions
/**
 * @description Returns the first name of a User.
 *
 * @param {string} user - User
 *
 * @returns The first name of the user.
 *
 * @example
 * frappe.user.first_name("Rahul Malhotra")
 * // returns "Rahul"
 */
frappe.provide('frappe.user')
frappe.user.first_name = user => frappe._.head(frappe.user.full_name(user).split(" "))

frappe.provide('frappe.ui.keycode')
frappe.ui.keycode = { RETURN: 13 }

<<<<<<< HEAD
/**
 * @description Frappe's Store Class
 */
 // frappe.stores  - A registry for frappe stores.
frappe.provide('frappe.stores')
frappe.stores = [ ]
frappe.Store  = class
{
	/**
	 * @description Frappe's Store Class's constructor.
	 *
	 * @param {string} name - Name of the logger.
	 */
	constructor (name) {
		if ( typeof name !== 'string' )
			throw new frappe.TypeError(`Expected string for name, got ${typeof name} instead.`)
		this.name = name
	}

	/**
	 * @description Get instance of frappe.Store (return registered one if declared).
	 *
	 * @param {string} name - Name of the store.
	 */
	static get (name) {
		if ( !(name in frappe.stores) )
			frappe.stores[name] = new frappe.Store(name)
		return frappe.stores[name]
	}

	set (key, value) { localStorage.setItem(`${this.name}:${key}`, value) }
	get (key, value) { return localStorage.getItem(`${this.name}:${key}`) }
}

=======
>>>>>>> 790bf358
// frappe.loggers - A registry for frappe loggers.
frappe.provide('frappe.loggers')
/**
 * @description Frappe's Logger Class
 *
 * @example
 * frappe.log       = frappe.Logger.get('foobar')
 * frappe.log.level = frappe.Logger.DEBUG
 *
 * frappe.log.info('foobar')
 * // prints '[timestamp] foobar: foobar'
 */
frappe.Logger = class {
	/**
	 * @description Frappe's Logger Class's constructor.
	 *
	 * @param {string} name - Name of the logger.
	 */
	constructor (name, level) {
		if ( typeof name !== 'string' )
			throw new frappe.TypeError(`Expected string for name, got ${typeof name} instead.`)

		this.name   = name
		this.level  = level

		if ( !this.level ) {
			if ( frappe.boot.developer_mode )
				this.level = frappe.Logger.ERROR
			else
				this.level = frappe.Logger.NOTSET
		}
		this.format = frappe.Logger.FORMAT
	}

	/**
	 * @description Get instance of frappe.Logger (return registered one if declared).
	 *
	 * @param {string} name - Name of the logger.
	 */
	static get (name, level) {
		if ( !(name in frappe.loggers) )
			frappe.loggers[name] = new frappe.Logger(name, level)
		return frappe.loggers[name]
	}

	debug (message) { this.log(message, frappe.Logger.DEBUG) }
	info  (message) { this.log(message, frappe.Logger.INFO)  }
	warn  (message) { this.log(message, frappe.Logger.WARN)  }
	error (message) { this.log(message, frappe.Logger.ERROR) }

	log (message, level) {
		const timestamp   = frappe.datetime.now()

		if ( level.value <= this.level.value ) {
			const format  = frappe._.format(this.format, {
				time: timestamp.format('HH:mm:ss'),
				name: this.name
			})
			console.log(`%c ${format}:`, `color: ${level.color}`, message)
		}
	}
}

frappe.Logger.DEBUG  = { value: 10, color: '#616161', name: 'DEBUG'  }
frappe.Logger.INFO   = { value: 20, color: '#2196F3', name: 'INFO'   }
frappe.Logger.WARN   = { value: 30, color: '#FFC107', name: 'WARN'   }
frappe.Logger.ERROR  = { value: 40, color: '#F44336', name: 'ERROR'  }
frappe.Logger.NOTSET = { value:  0,                   name: 'NOTSET' }

frappe.Logger.FORMAT = '{time} {name}'

// frappe.chat
frappe.provide('frappe.chat')

frappe.log = frappe.Logger.get('frappe.chat', frappe.Logger.ERROR)

// frappe.chat.profile
frappe.provide('frappe.chat.profile')

/**
 * @description Create a Chat Profile.
 *
 * @param   {string|array} fields - (Optional) fields to be retrieved after creating a Chat Profile.
 * @param   {function}     fn     - (Optional) callback with the returned Chat Profile.
 *
 * @returns {Promise}
 *
 * @example
 * frappe.chat.profile.create(console.log)
 *
 * frappe.chat.profile.create("status").then(console.log) // { status: "Online" }
 */
frappe.chat.profile.create = (fields, fn) => {
	if ( typeof fields === "function" ) {
		fn     = fields
		fields = null
	} else
	if ( typeof fields === "string" )
		fields = frappe._.as_array(fields)

	return new Promise(resolve => {
		frappe.call("frappe.chat.doctype.chat_profile.chat_profile.create",
			{ user: frappe.session.user, exists_ok: true, fields: fields },
				response => {
					if ( fn )
						fn(response.message)

					resolve(response.message)
				})
	})
}

/**
 * @description Updates a Chat Profile.
 *
 * @param   {string} user   - (Optional) Chat Profile User, defaults to session user.
 * @param   {object} update - (Required) Updates to be dispatched.
 *
 * @example
 * frappe.chat.profile.update(frappe.session.user, { "status": "Offline" })
 */
frappe.chat.profile.update = (user, update, fn) => {
	return new Promise(resolve => {
		frappe.call("frappe.chat.doctype.chat_profile.chat_profile.update",
			{ user: user || frappe.session.user, data: update },
				response => {
					if ( fn )
						fn(response.message)

					resolve(response.message)
				})
	})
}

// frappe.chat.profile.on
frappe.provide('frappe.chat.profile.on')

/**
 * @description Triggers on a Chat Profile update of a user (Only if there's a one-on-one conversation).
 *
 * @param   {function} fn - (Optional) callback with the User and the Chat Profile update.
 *
 * @returns {Promise}
 *
 * @example
 * frappe.chat.profile.on.update(function (user, update)
 * {
 *      // do stuff
 * })
 */
frappe.chat.profile.on.update = function (fn) {
	frappe.realtime.on("frappe.chat.profile:update", r => fn(r.user, r.data))
}
frappe.chat.profile.STATUSES
=
[
	{
		name: "Online",
	   color: "green"
	},
	{
		 name: "Away",
		color: "yellow"
	},
	{
		 name: "Busy",
		color: "red"
	},
	{
		 name: "Offline",
		color: "darkgrey"
	}
]

// frappe.chat.room
frappe.provide('frappe.chat.room')

/**
 * @description Creates a Chat Room.
 *
 * @param   {string}       kind  - (Required) "Direct", "Group" or "Visitor".
 * @param   {string}       owner - (Optional) Chat Room owner (defaults to current user).
 * @param   {string|array} users - (Required for "Direct" and "Visitor", Optional for "Group") User(s) within Chat Room.
 * @param   {string}       name  - Chat Room name.
 * @param   {function}     fn    - callback with created Chat Room.
 *
 * @returns {Promise}
 *
 * @example
 * frappe.chat.room.create("Direct", frappe.session.user, "foo@bar.com", function (room) {
 *      // do stuff
 * })
 * frappe.chat.room.create("Group",  frappe.session.user, ["santa@gmail.com", "banta@gmail.com"], "Santa and Banta", function (room) {
 *      // do stuff
 * })
 */
frappe.chat.room.create = function (kind, owner, users, name, fn) {
	if ( typeof name === "function" ) {
		fn   = name
		name = null
	}

	users    = frappe._.as_array(users)

	return new Promise(resolve => {
		frappe.call("frappe.chat.doctype.chat_room.chat_room.create",
			{ kind: kind, owner: owner || frappe.session.user, users: users, name: name },
			r => {
				let room = r.message
				room     = { ...room, creation: new frappe.datetime.datetime(room.creation) }

				if ( fn )
					fn(room)

				resolve(room)
			})
	})
}

/**
 * @description Returns Chat Room(s).
 *
 * @param   {string|array} names   - (Optional) Chat Room(s) to retrieve.
 * @param   {string|array} fields  - (Optional) fields to be retrieved for each Chat Room.
 * @param   {function}     fn      - (Optional) callback with the returned Chat Room(s).
 *
 * @returns {Promise}
 *
 * @example
 * frappe.chat.room.get(function (rooms) {
 *      // do stuff
 * })
 * frappe.chat.room.get().then(function (rooms) {
 *      // do stuff
 * })
 *
 * frappe.chat.room.get(null, ["room_name", "avatar"], function (rooms) {
 *      // do stuff
 * })
 *
 * frappe.chat.room.get("CR00001", "room_name", function (room) {
 *      // do stuff
 * })
 *
 * frappe.chat.room.get(["CR00001", "CR00002"], ["room_name", "last_message"], function (rooms) {
 *
 * })
 */
frappe.chat.room.get = function (names, fields, fn) {
	if ( typeof names === "function" ) {
		fn     = names
		names  = null
		fields = null
	}
	else
	if ( typeof names === "string" ) {
		names  = frappe._.as_array(names)

		if ( typeof fields === "function" ) {
			fn     = fields
			fields = null
		}
		else
		if ( typeof fields === "string" )
			fields = frappe._.as_array(fields)
	}

	return new Promise(resolve => {

		frappe.call("frappe.chat.doctype.chat_room.chat_room.get",
			{ user: frappe.session.user, rooms: names, fields: fields },
				response => {
					let rooms = response.message
					if ( rooms ) { // frappe.api BOGZ! (emtpy arrays are falsified, not good design).
						rooms = frappe._.as_array(rooms)
						rooms = rooms.map(room => {
							return { ...room, creation: new frappe.datetime.datetime(room.creation),
								last_message: room.last_message ? { ...room.last_message, creation: new frappe.datetime.datetime(room.last_message.creation) } : null
							}
						})
						rooms = frappe._.squash(rooms)
					}
					else
						rooms = [ ]

					if ( fn )
						fn(rooms)

					resolve(rooms)
				})
	})
}

/**
 * @description Subscribe current user to said Chat Room(s).
 *
 * @param {string|array} rooms - Chat Room(s).
 *
 * @example
 * frappe.chat.room.subscribe("CR00001")
 */
frappe.chat.room.subscribe = function (rooms) {
	frappe.realtime.publish("frappe.chat.room:subscribe", rooms)
}

/**
 * @description Get Chat Room history.
 *
 * @param   {string} name - Chat Room name
 *
 * @returns {Promise}     - Chat Message(s)
 *
 * @example
 * frappe.chat.room.history(function (messages)
 * {
 *      // do stuff.
 * })
 */
frappe.chat.room.history = function (name, fn) {
	return new Promise(resolve => {
		frappe.call("frappe.chat.doctype.chat_room.chat_room.history",
			{ room: name, user: frappe.session.user },
				r => {
					let messages = r.message ? frappe._.as_array(r.message) : [ ] // frappe.api BOGZ! (emtpy arrays are falsified, not good design).
					messages     = messages.map(m => { return { ...m, creation: new frappe.datetime.datetime(m.creation) } })

					if ( fn )
						fn(messages)

					resolve(messages)
				})
	})
}

/**
 * @description Searches Rooms based on a query.
 *
 * @param   {string} query - The query string.
 * @param   {array}  rooms - A list of Chat Rooms.
 *
 * @returns {array}        - A fuzzy searched list of rooms.
 */
frappe.chat.room.search = function (query, rooms) {
	const dataset = rooms.map(r => {
		if ( r.room_name )
			return r.room_name
		else
			if ( r.owner === frappe.session.user )
				return frappe.user.full_name(frappe._.squash(r.users))
			else
				return frappe.user.full_name(r.owner)
	})
	const results = frappe._.fuzzy_search(query, dataset)
	rooms         = results.map(i => rooms[i])

	return rooms
}

/**
 * @description Sort Chat Room(s) based on Last Message Timestamp or Creation Date.
 *
 * @param {array}   - A list of Chat Room(s)
 * @param {compare} - (Optional) a comparision function.
 */
frappe.chat.room.sort = function (rooms, compare = null) {
	compare = compare || function (a, b) {
		if ( a.last_message && b.last_message )
			return frappe.datetime.compare(a.last_message.creation, b.last_message.creation)
		else
		if ( a.last_message )
			return frappe.datetime.compare(a.last_message.creation, b.creation)
		else
		if ( b.last_message )
			return frappe.datetime.compare(a.creation, b.last_message.creation)
		else
			return frappe.datetime.compare(a.creation, b.creation)
	}
	rooms.sort(compare)

	return rooms
}

// frappe.chat.room.on
frappe.provide('frappe.chat.room.on')

/**
 * @description Triggers on Chat Room updated.
 *
 * @param {function} fn - callback with the Chat Room and Update.
 */
frappe.chat.room.on.update = function (fn) {
	frappe.realtime.on("frappe.chat.room:update", r => {
		if ( r.data.last_message )
			// creation to frappe.datetime.datetime (easier to manipulate).
			r.data = { ...r.data, last_message: { ...r.data.last_message, creation: new frappe.datetime.datetime(r.data.last_message.creation) } }

		fn(r.room, r.data)
	})
}

/**
 * @description Triggers on Chat Room created.
 *
 * @param {function} fn - callback with the created Chat Room.
 */
frappe.chat.room.on.create = function (fn) {
	frappe.realtime.on("frappe.chat.room:create", r => fn({ ...r, creation: new frappe.datetime.datetime(r.creation) }))
}

/**
 * @description Triggers when a User is typing in a Chat Room.
 *
 * @param {function} fn - callback with the typing User within the Chat Room.
 */
frappe.chat.room.on.typing = function (fn) {
	frappe.realtime.on("frappe.chat.room:typing", r => fn(r.room, r.user))
}

// frappe.chat.message
frappe.provide('frappe.chat.message')

frappe.chat.message.typing = function (room, user) {
	frappe.realtime.publish("frappe.chat.message:typing", { user: user || frappe.session.user, room: room })
}

frappe.chat.message.send   = function (room, message) {
	frappe.call("frappe.chat.doctype.chat_message.chat_message.send",
		{ user: frappe.session.user, room: room, content: message })
}

frappe.chat.message.update = function (message, update, fn) {
	return new Promise(resolve => {
		frappe.call('frappe.chat.doctype.chat_message.chat_message.update',
			{ user: frappe.session.user, message: message, update: update },
			r =>  {
				if ( fn )
					fn(response.message)

				resolve(response.message)
			})
	})
}

frappe.chat.message.sort   = (messages) => {
	if ( !frappe._.is_empty(messages) )
		messages.sort((a, b) => frappe.datetime.compare(b.creation, a.creation))

	return messages
}

/**
 * @description Add user to seen (defaults to session.user)
 */
frappe.chat.message.seen   = (mess, user) => {
	frappe.call('frappe.chat.doctype.chat_message.chat_message.seen',
		{ message: mess, user: user || frappe.session.user })
}

frappe.provide('frappe.chat.message.on')
frappe.chat.message.on.create = function (fn) {
	frappe.realtime.on("frappe.chat.message:create", r => fn({ ...r, creation: new frappe.datetime.datetime(r.creation) }))
}


frappe.chat.message.on.update = function (fn) {
	frappe.realtime.on("frappe.chat.message:update", r => fn(r.message, r.data))
}

frappe.chat.pretty_datetime   = function (date) {
	const today    = moment()
	const instance = date.moment

	if ( today.isSame(instance, "d") )
		return instance.format("hh:mm A")
	else
	if ( today.isSame(instance, "week") )
		return instance.format("dddd")
	else
		return instance.format("DD/MM/YYYY")
}

// frappe.chat.sound
frappe.provide('frappe.chat.sound')

/**
 * @description Plays a given registered sound.
 *
 * @param {value} - The name of the registered sound.
 *
 * @example
 * frappe.chat.sound.play("message")
 */
frappe.chat.sound.play  = function (name, volume = 0.1) {
	// frappe._.play_sound(`chat-${name}`)
	const $audio = $(`<audio class="chat-audio"/>`)
	$audio.attr('volume', volume)

	if  ( frappe._.is_empty($audio) )
		$(document).append($audio)

	if  ( !$audio.paused ) {
		frappe.log.info('Stopping sound playing.')
		$audio[0].pause()
		$audio.attr('currentTime', 0)
	}

	frappe.log.info('Playing sound.')
	$audio.attr('src', `${frappe.chat.sound.PATH}/chat-${name}.mp3`)
	$audio[0].play()
}
frappe.chat.sound.PATH  = '/assets/frappe/sounds'

// frappe.chat.emoji
frappe.chat.emojis = [ ]
frappe.chat.emoji  = function (fn) {
	return new Promise(resolve => {
		if ( !frappe._.is_empty(frappe.chat.emojis) ) {
			if ( fn )
				fn(frappe.chat.emojis)

			resolve(frappe.chat.emojis)
		}
		else
			$.get('https://cdn.rawgit.com/frappe/emoji/master/emoji', (data) => {
				frappe.chat.emojis = JSON.parse(data)

				if ( fn )
					fn(frappe.chat.emojis)

				resolve(frappe.chat.emojis)
			})
	})
}

// Website Settings
frappe.provide('frappe.chat.website.settings')
frappe.chat.website.settings = (fields, fn) =>
{
	if ( typeof fields === "function" ) {
		fn     = fields
		fields = null
	} else
	if ( typeof fields === "string" )
		fields = frappe._.as_array(fields)

	return new Promise(resolve => {
		frappe.call("frappe.chat.website.settings",
			{ fields: fields })
			.then(response => {
				var message = response.message

				if ( message.enable_from )
					message   = { ...message, enable_from: new frappe.datetime.datetime(message.enable_from, 'HH:mm:ss') }
				if ( message.enable_to )
					message   = { ...message, enable_to:   new frappe.datetime.datetime(message.enable_to, 'HH:mm:ss') }

				if ( fn )
					fn(message)

				resolve(message)
			})
	})
}

frappe.chat.website.token    = (fn) =>
{
	return new Promise(resolve => {
		frappe.call("frappe.chat.website.token")
			.then(response => {
				if ( fn )
					fn(response.message)

				resolve(response.message)
			})
	})
}

const { h, Component } = hyper

// frappe.components
// frappe's component namespace.
frappe.provide('frappe.components')

frappe.provide('frappe.chat.component')

/**
 * @description Button Component
 *
 * @prop {string}  type  - (Optional) "default", "primary", "info", "success", "warning", "danger" (defaults to "default")
 * @prop {boolean} block - (Optional) Render a button block (defaults to false).
 */
frappe.components.Button
=
class extends Component {
	render ( ) {
		const { props } = this
		const size      = frappe.components.Button.SIZE[props.size]

		return (
			h("button", { ...props, class: `btn ${size && size.class} btn-${props.type} ${props.block ? "btn-block" : ""} ${props.class ? props.class : ""}` },
				props.children
			)
		)
	}
}
frappe.components.Button.SIZE
=
{
	small: {
		class: "btn-sm"
	},
	large: {
		class: "btn-lg"
	}
}
frappe.components.Button.defaultProps
=
{
	 type: "default",
	block: false
}

/**
 * @description FAB Component
 *
 * @extends frappe.components.Button
 */
frappe.components.FAB
=
class extends frappe.components.Button {
	render ( ) {
		const { props } = this
		const size      = frappe.components.FAB.SIZE[props.size]

		return (
			h(frappe.components.Button, { ...props, class: `${props.class} ${size && size.class}`},
				h("i", { class: props.icon })
			)
		)
	}
}
frappe.components.FAB.defaultProps
=
{
	icon: "octicon octicon-plus"
}
frappe.components.FAB.SIZE
=
{
	small:
	{
		class: "frappe-fab-sm"
	},
	large:
	{
		class: "frappe-fab-lg"
	}
}

/**
 * @description Octicon Component
 *
 * @prop color - (Required) color for the indicator
 */
frappe.components.Indicator
=
class extends Component {
	render ( ) {
		const { props } = this

		return props.color ? h("span", { ...props, class: `indicator ${props.color}` }) : null
	}
}

/**
 * @description FontAwesome Component
 */
frappe.components.FontAwesome
=
class extends Component {
	render ( ) {
		const { props } = this

		return props.type ? h("i", { ...props, class: `fa ${props.fixed ? "fa-fw" : ""} fa-${props.type} ${props.class}` }) : null
	}
}
frappe.components.FontAwesome.defaultProps
=
{
	fixed: false
}

/**
 * @description Octicon Component
 *
 * @extends frappe.Component
 */
frappe.components.Octicon
=
class extends Component {
	render ( ) {
		const { props } = this

		return props.type ? h("i", { ...props, class: `octicon octicon-${props.type}` }) : null
	}
}

/**
 * @description Avatar Component
 *
 * @prop {string} title - (Optional) title for the avatar.
 * @prop {string} abbr  - (Optional) abbreviation for the avatar, defaults to the first letter of the title.
 * @prop {string} size  - (Optional) size of the avatar to be displayed.
 * @prop {image}  image - (Optional) image for the avatar, defaults to the first letter of the title.
 */
frappe.components.Avatar
=
class extends Component {
	render ( ) {
		const { props } = this
		const abbr      = props.abbr || props.title.substr(0, 1)
		const size      = frappe.components.Avatar.SIZE[props.size] || frappe.components.Avatar.SIZE.medium

		return (
			h("span", { class: `avatar ${size.class} ${props.class ? props.class : ""}` },
				props.image ?
					h("img", { class: "media-object", src: props.image })
					:
					h("div", { class: "standard-image" }, abbr)
			)
		)
	}
}
frappe.components.Avatar.SIZE
=
{
	small:
	{
		class: "avatar-small"
	},
	large:
	{
		class: "avatar-large"
	},
	medium:
	{
		class: "avatar-medium"
	}
}

/**
 * @description Frappe Chat Object.
 *
 * @example
 * const chat = new frappe.Chat(options) // appends to "body"
 * chat.render()
 * const chat = new frappe.Chat(".selector", options)
 * chat.render()
 *
 * const chat = new frappe.Chat()
 * chat.set_wrapper('.selector')
 *     .set_options(options)
 *     .render()
 */
frappe.Chat
=
class {
	/**
	 * @description Frappe Chat Object.
	 *
	 * @param {string} selector - A query selector, HTML Element or jQuery object.
	 * @param {object} options  - Optional configurations.
	 */
	constructor (selector, options) {
		if ( !(typeof selector === "string" || selector instanceof $ || selector instanceof HTMLElement) ) {
			options  = selector
			selector = null
		}

		this.options = frappe.Chat.OPTIONS

		this.set_wrapper(selector ? selector : "body")
		this.set_options(options)

		// Load Emojis.
		frappe.chat.emoji()

		frappe.log.info('Initializing Socket.IO')
		frappe.chat.website.settings("socketio").then(({ socketio }) => {
			frappe.socketio.init(socketio.port)
		})
	}

	/**
	 * Set the container on which the chat widget is mounted on.
	 * @param   {string|HTMLElement} selector - A query selector, HTML Element or jQuery object.
	 *
	 * @returns {frappe.Chat}                 - The instance.
	 *
	 * @example
	 * const chat = new frappe.Chat()
	 * chat.set_wrapper(".selector")
	 */
	set_wrapper (selector) {
		this.$wrapper = $(selector)

		return this
	}

	/**
	 * Set the configurations for the chat interface.
	 * @param   {object}      options - Optional Configurations.
	 *
	 * @returns {frappe.Chat}         - The instance.
	 *
	 * @example
	 * const chat = new frappe.Chat()
	 * chat.set_options({ layout: frappe.Chat.Layout.PAGE })
	 */
	set_options (options) {
		this.options = { ...this.options, ...options }

		return this
	}

	/**
	 * @description Destory the chat widget.
	 *
	 * @returns {frappe.Chat} - The instance.
	 *
	 * @example
	 * const chat = new frappe.Chat()
	 * chat.render()
	 *     .destroy()
	 */
	destroy ( ) {
		const $wrapper = this.$wrapper
		$wrapper.remove(".frappe-chat")

		return this
	}

	/**
	 * @description Render the chat widget component onto destined wrapper.
	 *
	 * @returns {frappe.Chat} - The instance.
	 *
	 * @example
	 * const chat = new frappe.Chat()
	 * chat.render()
	 */
	render (props = { }) {
		this.destroy()

		const $wrapper   = this.$wrapper
		const options    = this.options

		const component  = h(frappe.Chat.Widget, {
			layout: options.layout,
			target: options.target,
			...props
		})

		hyper.render(component, $wrapper[0])

		return this
	}
}
frappe.Chat.Layout
=
{
	PAGE: "page", POPPER: "popper"
}
frappe.Chat.OPTIONS
=
{
	layout: frappe.Chat.Layout.POPPER
}

/**
 * @description The base Component for Frappe Chat
 */
frappe.Chat.Widget
=
class extends Component {
	constructor (props) {
		super (props)

		// room actions
		this.room           = { }
		this.room.add       = rooms => {
			rooms           = frappe._.as_array(rooms)
			const names     = rooms.map(r => r.name)

			frappe.log.info(`Subscribing ${frappe.session.user} to Chat Rooms ${names.join(", ")}.`)
			frappe.chat.room.subscribe(names)

			const state     = [ ]

			for (const room of rooms)
				if ( ["Group", "Visitor"].includes(room.type) || room.owner === frappe.session.user || room.last_message ) {
					frappe.log.info(`Adding ${room.name} to component.`)
					state.push(room)
				}

			this.set_state({ rooms: [ ...this.state.rooms, ...state ] })
		}
		this.room.update    = (room, update) => {
			const { state } = this
			var   exists    = false
			const rooms     = state.rooms.map(r => {
				if ( r.name === room ) {
					exists  = true
					if ( update.typing ) {
						if ( !frappe._.is_empty(r.typing) ) {
							const usr = update.typing
							if ( !r.typing.includes(usr) ) {
								update.typing = frappe._.copy_array(r.typing)
								update.typing.push(usr)
							}
						}
						else
							update.typing = frappe._.as_array(update.typing)
					}

					return { ...r, ...update }
				}

				return r
			})

			if ( !exists )
				frappe.chat.room.get(room, (room) => this.room.add(room))
			else
				this.set_state({ rooms })

			if ( state.room.name === room ) {
				if ( update.typing ) {
					if ( !frappe._.is_empty(state.room.typing) ) {
						const usr = update.typing
						if ( !state.room.typing.includes(usr) ) {
							update.typing = frappe._.copy_array(state.room.typing)
							update.typing.push(usr)
						}
					} else
						update.typing = frappe._.as_array(update.typing)
				}

				const room  = { ...state.room, ...update }

				this.set_state({ room })
			}
		}
		this.room.select    = (name) => {
			frappe.chat.room.history(name, (messages) => {
				const  { state } = this
				const room       = state.rooms.find(r => r.name === name)

				this.set_state({
					room: { ...state.room, ...room, messages: messages }
				})
			})
		}

		this.state = { ...frappe.Chat.Widget.defaultState, ...props }

		this.make()
	}

	make ( ) {
		if ( frappe.session.user !== 'Guest' ) {
			frappe.chat.profile.create([
				"status", "message_preview", "notification_tones", "conversation_tones"
			]).then(profile => {
				this.set_state({ profile })

				frappe.chat.room.get(rooms => {
					rooms = frappe._.as_array(rooms)
					frappe.log.info(`User ${frappe.session.user} is subscribed to ${rooms.length} ${frappe._.pluralize('room', rooms.length)}.`)

					if ( !frappe._.is_empty(rooms) )
						this.room.add(rooms)
				})

				this.bind()
			})
		} else {
			this.bind()
		}
	}

	bind ( ) {
		frappe.chat.profile.on.update((user, update) => {
			frappe.log.warn(`TRIGGER: Chat Profile update ${JSON.stringify(update)} of User ${user}.`)

			if ( 'status' in update ) {
				if ( user === frappe.session.user ) {
					this.set_state({
						profile: { ...this.state.profile, status: update.status }
					})
				} else {
					const status = frappe.chat.profile.STATUSES.find(s => s.name === update.status)
					const color  = status.color

					const alert  = `<span class="indicator ${color}"/> ${frappe.user.full_name(user)} is currently <b>${update.status}</b>`
					frappe.show_alert(alert, 3)
				}
			}
		})

		frappe.chat.room.on.create((room) => {
			frappe.log.warn(`TRIGGER: Chat Room ${room.name} created.`)
			this.room.add(room)
		})

		frappe.chat.room.on.update((room, update) => {
			frappe.log.warn(`TRIGGER: Chat Room ${room} update ${JSON.stringify(update)} recieved.`)
			this.room.update(room, update)
		})

		frappe.chat.room.on.typing((room, user) => {
			if ( user !== frappe.session.user ) {
				frappe.log.warn(`User ${user} typing in Chat Room ${room}.`)
				this.room.update(room, { typing: user })
				
				setTimeout(() => this.room.update(room, { typing: null }), 5000)
			}
		})

		frappe.chat.message.on.create((r) => {
			const { state } = this

			// play sound.
			if ( state.room.name )
				state.profile.conversation_tones && frappe.chat.sound.play('message')
			else
				state.profile.notification_tones && frappe.chat.sound.play('notification')

			if ( r.user !== frappe.session.user && state.profile.message_preview && !state.toggle ) {
				const $element = $('body').find('.frappe-chat-alert')
				$element.remove()

				const  alert   = // TODO: ellipses content
				`
				<span>
					<span class="indicator yellow"/> <b>${frappe.user.first_name(r.user)}</b>: ${r.content}
				</span>
				`

				frappe.show_alert(alert, 3)
			}

			if ( r.room === state.room.name ) {
				const mess  = frappe._.copy_array(state.room.messages)
				mess.push(r)

				this.set_state({ room: { ...state.room, messages: mess } })
			}
		})

		frappe.chat.message.on.update((message, update) => {
			frappe.log.warn(`TRIGGER: Chat Message ${message} update ${JSON.stringify(update)} recieved.`)
		})
	}

	render ( ) {
		const { props, state } = this
		const me               = this

		const ActionBar        = h(frappe.Chat.Widget.ActionBar, {
			placeholder: __("Search or Create a New Chat"),
				  class: "level",
				 layout: props.layout,
				actions:
			frappe._.compact([
				{
					  label: __("New"),
					onclick: function ( ) {
						const dialog = new frappe.ui.Dialog({
							  title: __("New Chat"),
							 fields: [
								 {
										 label: __("Chat Type"),
									 fieldname: "type",
									 fieldtype: "Select",
									   options: ["Group", "Direct Chat"],
									   default: "Group",
									  onchange: () =>  {
											const type     = dialog.get_value("type")
											const is_group = type === "Group"

											dialog.set_df_property("group_name", "reqd",  is_group)
											dialog.set_df_property("user",       "reqd", !is_group)
									  }
								 },
								 {
										 label: __("Group Name"),
									 fieldname: "group_name",
									 fieldtype: "Data",
										  reqd: true,
									depends_on: "eval:doc.type == 'Group'"
								 },
								 {
										 label: __("Users"),
									 fieldname: "users",
									 fieldtype: "MultiSelect",
									   options: frappe.user.get_emails(),
									depends_on: "eval:doc.type == 'Group'"
								 },
								 {
										 label: __("User"),
									 fieldname: "user",
									 fieldtype: "Link",
									   options: "User",
									depends_on: "eval:doc.type == 'Direct Chat'"
								 }
							 ],
							action: {
								primary: {
									   label: __("Create"),
									onsubmit: (values) => {
										if ( values.type === "Group" ) {
											if ( !frappe._.is_empty(values.users) ) {
												const name  = values.group_name
												const users = dialog.fields_dict.users.get_values()

												frappe.chat.room.create("Group",  null, users, name)
											}
										} else {
											const user      = values.user

											frappe.chat.room.create("Direct", null, user)
										}
										dialog.hide()
									}
								}
							}
						})
						dialog.show()
					}
				},
				frappe._.is_mobile() && {
					   icon: "octicon octicon-x",
					onclick: () => this.set_state({ toggle: false })
				}
			], Boolean),
			change: function (query) { me.set_state({ query }) },
			  span: () => {
				  const span = state.span ? false : true
				  me.set_state({ span })
			  }
		})

		var   contacts   = [ ]
		if ( 'user_info' in frappe.boot ) {
			const emails = frappe.user.get_emails()
			for (const email of emails) {
				var exists = false

				for (const room of state.rooms) {
					if ( room.type === 'Direct' ) {
						if ( room.owner === email || frappe._.squash(room.users) === email )
							exists = true
					}
				}

				if ( !exists )
					contacts.push({ owner: frappe.session.user, users: [email] })
			}
		}
		const rooms      = state.query ? frappe.chat.room.search(state.query, state.rooms.concat(contacts)) : frappe.chat.room.sort(state.rooms)

		const layout     = state.span  ? frappe.Chat.Layout.PAGE : frappe.Chat.Layout.POPPER

		const RoomList   = frappe._.is_empty(rooms) && !state.query ?
			h("div", { class: "vcenter" },
				h("div", { class: "text-center text-extra-muted" },
					h("p","",__("You don't have any messages yet."))
				)
			)
			:
			h(frappe.Chat.Widget.RoomList, { rooms: rooms, click: room =>  {
				if ( room.name )
					this.room.select(room.name)
				else
					frappe.chat.room.create("Direct", room.owner, frappe._.squash(room.users), ({ name }) => this.room.select(name))
			}})
		const Room       = h(frappe.Chat.Widget.Room, { ...state.room, layout: layout, destroy: () => {
			this.set_state({
				room: { name: null, messages: [ ] }
			})
		}})


		const component  = layout === frappe.Chat.Layout.POPPER ?
			h(frappe.Chat.Widget.Popper, { heading: ActionBar, page: state.room.name && Room, target: props.target,
				toggle: (t) => this.set_state({ toggle: t }) },
				RoomList
			)
			:
			h("div", { class: "frappe-chat-popper" },
				h("div", { class: "frappe-chat-popper-collapse" },
					h("div", { class: "panel panel-default panel-span", style: { width: "30%" } },
						h("div", { class: "panel-heading" },
							ActionBar
						),
						RoomList
					),
					Room
				)
			)

		return (
			h("div", { class: "frappe-chat" },
				component
			)
		)
	}
}
frappe.Chat.Widget.defaultState =  {
	  query: "",
	profile: { },
	  rooms: [ ],
	   room: { name: null, messages: [ ], typing: [ ] },
	 toggle: false,
	   span: false
}
frappe.Chat.Widget.defaultProps = {
	layout: frappe.Chat.Layout.POPPER
}

/**
 * @description Chat Widget Popper HOC.
 */
frappe.Chat.Widget.Popper
=
class extends Component {
	constructor (props) {
		super (props)

		this.toggle = this.toggle.bind(this)

		this.state  = frappe.Chat.Widget.Popper.defaultState

		if ( props.target )
			$(props.target).click(() => this.toggle())
	}

	toggle  (active) {
		let toggle
		if ( arguments.length === 1 )
			toggle = active
		else
			toggle = this.state.active ? false : true

		this.set_state({ active: toggle })

		this.props.toggle(toggle)
	}

	on_mounted ( ) {
		$(document.body).on('click', '.page-container, .frappe-chat-popper', ({ currentTarget }) => {
			if ( $(currentTarget).is('.page-container') )
				this.toggle(false)
		})
	}

	render  ( )  {
		const { props, state } = this

		return !state.destroy ?
		(
			h("div", { class: "frappe-chat-popper", style: !props.target ? { "margin-bottom": "80px" } : null },
				!props.target ?
					h(frappe.components.FAB, {
						  class: "frappe-fab",
						   icon: state.active ? "fa fa-fw fa-times" : "font-heavy octicon octicon-comment",
						   size: frappe._.is_mobile() ? null : "large",
						   type: "primary",
						onclick: () => this.toggle(),
					}) : null,
				state.active ?
					h("div", { class: "frappe-chat-popper-collapse" },
						props.page ? props.page : (
							h("div", { class: `panel panel-default ${frappe._.is_mobile() ? "panel-span" : ""}` },
								h("div", { class: "panel-heading" },
									props.heading
								),
								props.children
							)
						)
				) : null
			)
		) : null
	}
}
frappe.Chat.Widget.Popper.defaultState
=
{
	 active: false,
	destroy: false
}

/**
 * @description frappe.Chat.Widget ActionBar Component
 */
frappe.Chat.Widget.ActionBar
=
class extends Component {
	constructor (props) {
		super (props)

		this.change = this.change.bind(this)
		this.submit = this.submit.bind(this)

		this.state  = frappe.Chat.Widget.ActionBar.defaultState
	}

	change (e) {
		const { props, state } = this

		this.set_state({
			[e.target.name]: e.target.value
		})

		props.change(state.query)
	}

	submit (e) {
		const { props, state } = this

		e.preventDefault()

		props.submit(state.query)
	}

	on_mounted ( )
	{
		$(document).ready(function (e)
		{
			// if ( e.keyCode === frappe.ui.keycode.CTRL )
		})
	}

	render ( ) {
		const { props, state } = this
		const { actions }      = props

		return (
			h("div", { class: `frappe-chat-action-bar ${props.class ? props.class : ""}` },
				h("form", { oninput: this.change, onsubmit: this.submit },
					h("input", { autocomplete: "off", class: "form-control input-sm", name: "query", value: state.query, placeholder: props.placeholder || "Search" }),
				),
				!frappe._.is_empty(actions) ?
					actions.map(action => h(frappe.Chat.Widget.ActionBar.Action, { ...action })) : null,
				h(frappe.Chat.Widget.ActionBar.Action, {
					   icon: "fa fa-fw fa-expand",
					onclick: () => {
						props.span()
					}
				})
			)
		)
	}
}
frappe.Chat.Widget.ActionBar.defaultState
=
{
	query: null
}

/**
 * @description frappe.Chat.Widget ActionBar's Action Component.
 */
frappe.Chat.Widget.ActionBar.Action
=
class extends Component {
	render ( ) {
		const { props } = this

		return (
			h(frappe.components.Button, { size: "small", class: "btn-action", ...props },
				props.icon ? h("i", { class: props.icon }) : null,
				`${props.icon ? " " : ""}${props.label ? props.label : ""}`
			)
		)
	}
}

/**
 * @description frappe.Chat.Widget RoomList Component
 */
frappe.Chat.Widget.RoomList
=
class extends Component {
	render ( ) {
		const { props } = this
		const rooms     = props.rooms

		return !frappe._.is_empty(rooms) ? (
			h("ul", { class: "frappe-chat-room-list nav nav-pills nav-stacked" },
				rooms.map(room => h(frappe.Chat.Widget.RoomList.Item, { ...room, click: props.click }))
			)
		) : null
	}
}

/**
 * @description frappe.Chat.Widget RoomList's Item Component
 */
frappe.Chat.Widget.RoomList.Item
=
class extends Component {
	render ( ) {
		const { props }    = this
		const item         = { }

		if ( props.type === "Group" ) {
			item.title     = props.room_name
			item.image     = props.avatar

			if ( !frappe._.is_empty(props.typing) ) {
				props.typing  = frappe._.as_array(props.typing) // HACK: (BUG) why does typing return a string?
				const names   = props.typing.map(user => frappe.user.first_name(user))
				item.subtitle = `${names.join(", ")} typing...`
			} else
			if ( props.last_message )
				item.subtitle = props.last_message.content
		} else {
			const user     = props.owner === frappe.session.user ? frappe._.squash(props.users) : props.owner

			item.title     = frappe.user.full_name(user)
			item.image     = frappe.user.image(user)
			item.abbr      = frappe.user.abbr(user)

			if ( !frappe._.is_empty(props.typing) )
				item.subtitle = 'typing...'
			else
			if ( props.last_message )
				item.subtitle = props.last_message.content
		}

		if ( props.last_message )
			item.timestamp = frappe.chat.pretty_datetime(props.last_message.creation)

		return (
			h("li", null,
				h("a", { class: props.active ? "active": "", onclick: () => props.click(props) },
					h("div", { class: "row" },
						h("div", { class: "col-xs-9" },
							h(frappe.Chat.Widget.MediaProfile, { ...item })
						),
						h("div", { class: "col-xs-3 text-right" },
							h("div", { class: "text-muted", style: { "font-size": "9px" } }, item.timestamp)
						),
					)
				)
			)
		)
	}
}

/**
 * @description frappe.Chat.Widget's MediProfile Component.
 */
frappe.Chat.Widget.MediaProfile
=
class extends Component {
	render ( ) {
		const { props } = this
		const position  = frappe.Chat.Widget.MediaProfile.POSITION[props.position || "left"]
		const avatar    = (
			h("div", { class: `${position.class} media-middle` },
				h(frappe.components.Avatar, { ...props,
					title: props.title,
					image: props.image,
					 size: props.size,
					 abbr: props.abbr
				})
			)
		)

		return (
			h("div", { class: "media", style: position.class === "media-right" ? { "text-align": "right" } : null },
				position.class === "media-left"  ? avatar : null,
				h("div", { class: "media-body" },
					h("div", { class: "media-heading ellipsis small", style: `max-width: ${props.width_title || "100%"} display: inline-block` }, props.title),
					props.content  ? h("div","",h("small","",props.content))  : null,
					props.subtitle ? h("div",{ class: "media-subtitle small" },h("small", { class: "text-muted" }, props.subtitle)) : null
				),
				position.class === "media-right" ? avatar : null
			)
		)
	}
}
frappe.Chat.Widget.MediaProfile.POSITION
=
{
	left: { class: "media-left" }, right: { class: "media-right" }
}

/**
 * @description frappe.Chat.Widget Room Component
 */
frappe.Chat.Widget.Room
=
class extends Component {
	render ( ) {
		const { props, state } = this
		const hints            =
		[
			{
				 match: /@(\w*)$/,
				search: function (keyword, callback) {
					if ( props.type === 'Group' ) {
						const query = keyword.slice(1)
						const users = [].concat(frappe._.as_array(props.owner), props.users)
						const grep  = users.filter(user => user !== frappe.session.user && user.indexOf(query) === 0)

						callback(grep)
					}
				},
				component: function (item) {
					return (
						h(frappe.Chat.Widget.MediaProfile, {
							title: frappe.user.full_name(item),
							image: frappe.user.image(item),
							 size: "small"
						})
					)
				}
			},
			{
				match: /:([a-z]*)$/,
			   search: function (keyword, callback) {
					frappe.chat.emoji(function (emojis) {
						const query = keyword.slice(1)
						const items = [ ]
						for (const emoji of emojis)
							for (const alias of emoji.aliases)
								if ( alias.indexOf(query) === 0 )
									items.push({ name: alias, value: emoji.emoji })

						callback(items)
					})
			   },
				 content: (item) => item.value,
			   component: function (item) {
					return (
						h(frappe.Chat.Widget.MediaProfile, {
							title: item.name,
							 abbr: item.value,
							 size: "small"
						})
					)
			   }
		   }
		]

		const actions = frappe._.compact([
			!frappe._.is_mobile() && {
				 icon: "camera",
				label: "Camera",
				on_click: ( ) => {
					const capture = new frappe.ui.Capture({
						animate: false,
						  error: true
					})
					capture.show()

					capture.submit(data_url => {
						// data_url
					})
				}
			},
			{
				 icon: "file",
				label: "File",
				on_click: ( ) => {

				}
			}
		])

		if (props.messages) {
			props.messages = frappe._.as_array(props.messages)
			for (const message of props.messages)
				if ( !message.seen.includes(frappe.session.user) )
					frappe.chat.message.seen(message.name)
				else
					break
		}

		return (
			h("div", { class: `panel panel-default panel-bg ${props.layout === frappe.Chat.Layout.PAGE || frappe._.is_mobile() ? "panel-span" : ""}`,
				style: props.layout === frappe.Chat.Layout.PAGE && { width: "70%", left: "30%", "box-shadow": "none" } },
				h(frappe.Chat.Widget.Room.Header, { ...props, on_back: props.destroy }),
				// !frappe._.is_empty(props.messages) ?
					h(frappe.chat.component.ChatList, {
						messages: props.messages
					}),
					// :
					// h("div", { class: "panel-body vcenter" },
					// 	h("div","",
					// 		h("div", { class: "text-center text-extra-muted" },
					// 			h(frappe.components.Octicon, { type: "comment-discussion", style: "font-size: 48px" }),
					// 			h("p","",__("Start a conversation."))
					// 		)
					// 	)
					// ),
				h("div", { class: "chat-room-footer" },
					h(frappe.chat.component.ChatForm, { actions: actions,
						on_change: () => {
							frappe.chat.message.typing(props.name)
						},
						on_submit: (message) => {
							frappe.chat.message.send(props.name, message)
						},
						  hint: hints
					})
				)
			)
		)
	}
}

frappe.Chat.Widget.Room.Header
=
class extends Component {
	render ( ) {
		const { props }     = this

		const item          = { }

		if ( ["Group", "Visitor"].includes(props.type) ) {
			item.route      = `Form/Chat Room/${props.name}`

			item.title      = props.room_name
			item.image      = props.avatar

			if ( !frappe._.is_empty(props.typing) ) {
				props.typing  = frappe._.as_array(props.typing) // HACK: (BUG) why does typing return as a string?
				const users   = props.typing.map(user => frappe.user.first_name(user))
				item.subtitle = `${users.join(", ")} typing...`
			} else
				item.subtitle = props.type === "Group" ?
					__(`${props.users.length} ${frappe._.pluralize('member', props.users.length)}`)
					:
					""
		}
		else {
			const user      = props.owner === frappe.session.user ? frappe._.squash(props.users) : props.owner

			item.route      = `Form/User/${user}`

			item.title      = frappe.user.full_name(user)
			item.image      = frappe.user.image(user)

			if ( !frappe._.is_empty(props.typing) )
				item.subtitle = 'typing...'
		}

		const popper        = props.layout === frappe.Chat.Layout.POPPER || frappe._.is_mobile()

		return (
			h("div", { class: "panel-heading", style: { "height": "50px" } }, // sorry. :(
				h("div", { class: "level" },
					popper && frappe.session.user !== "Guest" ?
						h(frappe.components.Button,{class:"btn-back",onclick:props.on_back},
							h(frappe.components.Octicon, { type: "chevron-left" })
						) : null,
					h("div","",
						h("div", { class: "panel-title" },
							h("div", { class: "cursor-pointer", onclick: () => { frappe.set_route(item.route) }},
								h(frappe.Chat.Widget.MediaProfile, { ...item })
							)
						)
					),
					h("div", { class: popper ? "col-xs-1"  : "col-xs-3" },
						h("div", { class: "text-right" },

						)
					)
				)
			)
		)
	}
}

/**
 * @description ChatList Component
 *
 * @prop {array} messages - ChatMessage(s)
 */
frappe.chat.component.ChatList
=
class extends Component {
	on_mounted ( ) {
		this.$element  = $('.frappe-chat').find('.chat-list')
		this.$element.scrollTop(this.$element[0].scrollHeight)
	}

	on_updated ( ) {
		this.$element.scrollTop(this.$element[0].scrollHeight)
	}

	render ( ) {
		var messages = [ ]
		for (var i   = 0 ; i < this.props.messages.length ; ++i) {
			var   message   = this.props.messages[i]
			const me        = message.user === frappe.session.user

			if ( i === 0 || !frappe.datetime.equal(message.creation, this.props.messages[i - 1].creation, 'day') )
				messages.push({ type: "Notification", content: message.creation.format('MMMM DD') })

			messages.push(message)
		}

		return (
			h("div",{class:"chat-list list-group"},
				!frappe._.is_empty(messages) ?
					messages.map(m => h(frappe.chat.component.ChatList.Item, {...m})) : null
			)
		)
	}
}

/**
 * @description ChatList.Item Component
 *
 * @prop {string} name       - ChatMessage name
 * @prop {string} user       - ChatMessage user
 * @prop {string} room       - ChatMessage room
 * @prop {string} room_type  - ChatMessage room_type ("Direct", "Group" or "Visitor")
 * @prop {string} content    - ChatMessage content
 * @prop {frappe.datetime.datetime} creation - ChatMessage creation
 *
 * @prop {boolean} groupable - Whether the ChatMessage is groupable.
 */
frappe.chat.component.ChatList.Item
=
class extends Component {
	render ( ) {
		const { props } = this

		const me        = props.user === frappe.session.user

		return (
			h("div",{class: "chat-list-item list-group-item"},
				props.type === "Notification" ?
					h("div",{class:"chat-list-notification"},
						h("div",{class:"chat-list-notification-content"},
							props.content
						)
					)
					:
					h("div",{class:`${me ? "text-right" : ""}`},
						props.room_type === "Group" && !me ?
							h(frappe.components.Avatar, {
								title: frappe.user.full_name(props.user),
								image: frappe.user.image(props.user)
							}) : null,
						h(frappe.chat.component.ChatBubble, props)
					)
			)
		)
	}
}

/**
 * @description ChatBubble Component
 *
 * @prop {string} name       - ChatMessage name
 * @prop {string} user       - ChatMessage user
 * @prop {string} room       - ChatMessage room
 * @prop {string} room_type  - ChatMessage room_type ("Direct", "Group" or "Visitor")
 * @prop {string} content    - ChatMessage content
 * @prop {frappe.datetime.datetime} creation - ChatMessage creation
 *
 * @prop {boolean} groupable - Whether the ChatMessage is groupable.
 */
frappe.chat.component.ChatBubble
=
class extends Component {
	render ( ) {
		const { props } = this

		const creation  = props.creation.format('hh:mm A')

		const me        = props.user === frappe.session.user
		const read      = !frappe._.is_empty(props.seen) && !props.seen.includes(frappe.session.user)

		const content   = props.content

		return (
			h("div",{class:`chat-bubble ${props.groupable ? "chat-groupable" : ""} chat-bubble-${me ? "r" : "l"}`},
				props.room_type === "Group" && !me?
					h("div",{class:"chat-bubble-author"},
						h("a", { onclick: () => { frappe.set_route(`Form/User/${props.user}`) } },
							frappe.user.full_name(props.user)
						)
					) : null,
				h("div",{class:"chat-bubble-content"},
					h("small","",content)
				),
				h("div",{class:"chat-bubble-meta"},
					h("span",{class:"chat-bubble-creation"},creation),
					me && read ?
						h("span",{class:"chat-bubble-check"},
							h(frappe.components.Octicon,{type:"check"})
						) : null
				)
			)
		)
	}
}

/**
 * @description ChatForm Component
 */
frappe.chat.component.ChatForm
=
class extends Component {
	constructor (props) {
		super (props)

		this.on_change   = this.on_change.bind(this)
		this.on_submit   = this.on_submit.bind(this)

		this.hint        = this.hint.bind(this)

		this.state       = frappe.chat.component.ChatForm.defaultState
	}

	on_change (e) {
		const { props, state } = this
		const value            = e.target.value

		this.set_state({
			[e.target.name]: value
		})

		props.on_change(state)

		this.hint(value)
	}

	hint (value) {
		const { props, state } = this

		if ( props.hint ) {
			const tokens =  value.split(" ")
			const sliced = tokens.slice(0, tokens.length - 1)

			const token  = tokens[tokens.length - 1]

			if ( token ) {
				props.hint   = frappe._.as_array(props.hint)
				const hint   = props.hint.find(hint => hint.match.test(token))

				if ( hint ) {
					hint.search(token, items => {
						const hints = items.map(item => {
							// You should stop writing one-liners! >_>
							const replace = token.replace(hint.match, hint.content ? hint.content(item) : item)
							const content = `${sliced.join(" ")} ${replace}`.trim()
							item          = { component: hint.component(item), content: content }

							return item
						}).slice(0, hint.max || 5)

						this.set_state({ hints })
					})
				}
				else
					this.set_state({ hints: [ ] })
			} else
				this.set_state({ hints: [ ] })
		}
	}

	on_submit (e) {
		e.preventDefault()

		if ( this.state.content ) {
			this.props.on_submit(this.state.content)

			this.set_state({ content: null })
		}
	}

	render ( ) {
		const { props, state } = this

		return (
			h("div",{class:"chat-form"},
				state.hints.length ?
					h("ul", { class: "hint-list list-group" },
						state.hints.map((item) => {
							return (
								h("li", { class: "hint-list-item list-group-item" },
									h("a", { href: "javascript:void(0)", onclick: () => {
										this.set_state({ content: item.content, hints: [ ] })
									}},
										item.component
									)
								)
							)
						})
					) : null,
				h("form", { oninput: this.on_change, onsubmit: this.on_submit },
					h("div",{class:"input-group input-group-lg"},
						!frappe._.is_empty(props.actions) ?
							h("div",{class:"input-group-btn dropup"},
								h(frappe.components.Button,{ class: "dropdown-toggle", "data-toggle": "dropdown"},
									h(frappe.components.FontAwesome, { class: "text-muted", type: "paperclip", fixed: true })
								),
								h("div",{ class:"dropdown-menu dropdown-menu-left", onclick: e => e.stopPropagation() },
									!frappe._.is_empty(props.actions) && props.actions.map((action) => {
										return (
											h("li", null,
												h("a",{onclick:action.on_click},
													h(frappe.components.FontAwesome,{type:action.icon,fixed:true}), ` ${action.label}`,
												)
											)
										)
									})
								)
							) : null,
						h("textarea", {
									class: "form-control",
									 name: "content",
									value: state.content,
							  placeholder: "Type a message",
								autofocus: true,
							   onkeypress: (e) => {
									if ( e.which === frappe.ui.keycode.RETURN && !e.shiftKey )
										this.on_submit(e)
							   }
						}),
						h("div",{class:"input-group-btn"},
							h(frappe.components.Button, { onclick: this.on_submit },
								h(frappe.components.FontAwesome, { class: !frappe._.is_empty(state.content) ? "text-primary" : "text-muted", type: "send", fixed: true })
							),
						)
					)
				)
			)
		)
	}
}
frappe.chat.component.ChatForm.defaultState
=
{
	content: null,
	  hints: [ ],
}


/**
 * @description EmojiPicker Component
 *
 * @todo Under Development
 */
frappe.chat.component.EmojiPicker
=
class extends Component  {
	render ( ) {
		const { props } = this

		return (
			h("div", { class: `frappe-chat-emoji dropup ${props.class}` },
				h(frappe.components.Button, { type: "primary", class: "dropdown-toggle", "data-toggle": "dropdown" },
					h(frappe.components.FontAwesome, { type: "smile-o", fixed: true })
				),
				h("div", { class: "dropdown-menu dropdown-menu-right", onclick: e => e.stopPropagation() },
					h("div", { class: "panel panel-default" },
						h(frappe.chat.component.EmojiPicker.List)
					)
				)
			)
		)
	}
}
frappe.chat.component.EmojiPicker.List
=
class extends Component {
	render ( ) {
		const { props } = this

		return (
			h("div", { class: "list-group" },

			)
		)
	}
}

/**
 * @description Python equivalent to sys.platform
 */
frappe.provide('frappe._')
frappe._.platform   = () =>
{
	const string    = navigator.appVersion

	if ( string.includes("Win") ) 	return "Windows"
	if ( string.includes("Mac") ) 	return "Darwin"
	if ( string.includes("X11") ) 	return "UNIX"
	if ( string.includes("Linux") ) return "Linux"

	return undefined
}

/**
 * @description Frappe's Asset Helper
 */
frappe.provide('frappe.assets')
frappe.assets.image = (image, app = 'frappe') =>
{
	const  path     = `/assets/${app}/images/${image}`
	return path
}

/**
 * @description Notify using Web Push Notifications
 */
frappe.provide('frappe.boot')
frappe.provide('frappe.browser')
frappe.browser.Notification = 'Notification' in window

frappe.notify     = (string, options) =>
{
	frappe.log    = frappe.Logger.get('frappe.notify')

	const OPTIONS =
	{
		icon: frappe.assets.image('favicon.png', 'frappe'),
		lang: frappe.boot.lang || "en"
	}
	options       = Object.assign({ }, OPTIONS, options)

	if ( !frappe.browser.Notification )
		frappe.log.error('ERROR: This browser does not support desktop notifications.')

	Notification.requestPermission(status =>
	{
		if ( status === "granted" )
		{
			const notification = new Notification(string, options)
		}
	})
}

frappe.chat.render = (render = true, force = false) =>
{
	frappe.log.info(`${render ? "Enable" : "Disable"} Chat for User.`)

	const desk = 'desk' in frappe
	if ( desk ) {
		// With the assumption, that there's only one navbar.
		const $placeholder = $('.navbar .frappe-chat-dropdown')
	
		// Render if frappe-chat-toggle doesn't exist.
		if ( frappe.utils.is_empty($placeholder.has('.frappe-chat-toggle')) ) {
			const $template = $(`
				<a class="dropdown-toggle frappe-chat-toggle" data-toggle="dropdown">
					<div>
						<i class="octicon octicon-comment-discussion"/>
					</div>
				</a>
			`)
	
			$placeholder.addClass('dropdown hidden')
			$placeholder.html($template)
		}
	
		if ( render ) {
			$placeholder.removeClass('hidden')
		} else {
			$placeholder.addClass('hidden')
		}
	}
	
	// Avoid re-renders. Once is enough.
	if ( !frappe.chatter || force ) {
		frappe.chatter = new frappe.Chat({
			target: desk ? '.navbar .frappe-chat-toggle' : null
		})

		if ( !desk ) {
			frappe.store = frappe.Store.get('frappe.chat')
			var token	 = frappe.store.get('guest_token')

			frappe.log.info(`Local Guest Token - ${token}`)

			const setup_room = (token) =>
			{
				return new Promise(resolve => {
					frappe.chat.room.create("Visitor", token).then(room => {
						frappe.log.info(`Visitor Room Created: ${room.name}`)
						frappe.chat.room.subscribe(room.name)
		
						var reference = room
		
						frappe.chat.room.history(room.name).then(messages => {
							const  room = { ...reference, messages: messages }
							return room
						}).then(room => {
							resolve(room)
						})
					})
				})
			}

			if ( !token ) {
				frappe.chat.website.token().then(token => {
					frappe.log.info(`Generated Guest Token - ${token}`)
					frappe.store.set('guest_token', token)

					setup_room(token).then(room => {
						frappe.chatter.render({
							room: room
						})
					})
				})
			} else {
				setup_room(token).then(room => {
					frappe.chatter.render({
						room: room
					})
				})
			}
			
		} else {
			frappe.chatter.render()
		}
	}
}

frappe.chat.setup  = () =>
{
	frappe.log = frappe.Logger.get('frappe.chat')
	frappe.log.info('Setting up frappe.chat')
	frappe.log.warn('TODO: frappe.chat.<object> requires a storage.')

	if ( frappe.session.user !== 'Guest' ) {
		// Create/Get Chat Profile for session User, retrieve enable_chat
		frappe.log.info('Creating a Chat Profile.')
	
		frappe.chat.profile.create('enable_chat').then(({ enable_chat }) => {
			frappe.log.info(`Chat Profile created for User ${frappe.session.user}.`)
			if ( 'desk' in frappe ) {
				const should_render = frappe.sys_defaults.enable_chat && enable_chat
				frappe.chat.render(should_render)
			}
		})

		// Triggered when a User updates his/her Chat Profile.
		// Don't worry, enable_chat is broadcasted to this user only. No overhead. :)
		frappe.chat.profile.on.update((user, profile) => {
			if ( user === frappe.session.user && 'enable_chat' in profile ) {
				frappe.log.warn(`Chat Profile update (Enable Chat - ${Boolean(profile.enable_chat)})`)
				const should_render = frappe.sys_defaults.enable_chat && profile.enable_chat
				frappe.chat.render(should_render)
			}
		})
	} else {
		// Website Settings
		frappe.log.info('Retrieving Chat Website Settings.')
		frappe.chat.website.settings(["socketio", "enable", "enable_from",
			"enable_to"])
			.then(settings => {
				frappe.log.info(`Chat Website Setting - ${JSON.stringify(settings)}`)
				frappe.log.info(`Chat Website Setting - ${settings.enable ? "Enable" : "Disable"}`)
				
				var should_render = settings.enable
				if ( settings.enable_from && settings.enable_to ) {
					frappe.log.info(`Enabling Chat Schedule - ${settings.enable_from.format()} : ${settings.enable_to.format()}`)
					
					const range   = new frappe.datetime.range(settings.enable_from, settings.enable_to)
					should_render = range.contains(frappe.datetime.now())
				}
				
				frappe.socketio.init(settings.socketio.port)
				
				frappe.chat.render(should_render)
		})
	}
}

$(document).on('ready toolbar_setup', () =>
{
	frappe.chat.setup()
})<|MERGE_RESOLUTION|>--- conflicted
+++ resolved
@@ -419,7 +419,6 @@
 frappe.provide('frappe.ui.keycode')
 frappe.ui.keycode = { RETURN: 13 }
 
-<<<<<<< HEAD
 /**
  * @description Frappe's Store Class
  */
@@ -454,8 +453,6 @@
 	get (key, value) { return localStorage.getItem(`${this.name}:${key}`) }
 }
 
-=======
->>>>>>> 790bf358
 // frappe.loggers - A registry for frappe loggers.
 frappe.provide('frappe.loggers')
 /**
