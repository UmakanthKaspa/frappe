--- conflicted
+++ resolved
@@ -1,108 +1,18 @@
 <header class="navbar navbar-expand sticky-top" role="navigation">
 	<div class="container">
-<<<<<<< HEAD
 		<a class="navbar-brand navbar-home" href="#">
-			<img class="d-inline-block align-top app-logo" src="{{ frappe.app.logo_url }}">
+			<img class="app-logo" style="width: {{ navbar_settings.logo_width || 24 }}px" src="{{ frappe.app.logo_url }}">
 		</a>
 		<ul class="nav navbar-nav d-none d-sm-flex" id="navbar-breadcrumbs"></ul>
 		<div class="collapse navbar-collapse justify-content-end">
 			<form class="form-inline fill-width justify-content-end" role="search" onsubmit="return false;">
 				<div class="input-group search-bar text-muted">
 					<input
-					id="navbar-search"
-					type="text"
-					class="form-control"
-					placeholder="{%= __("Search or type a command (Ctrl + G)") %}"
-=======
-		<div class="navbar-header navbar-desk">
-			<a class="navbar-brand toggle-sidebar visible-xs visible-sm">
-				<i class="octicon octicon-three-bars"></i>
-			</a>
-			<a class="navbar-brand navbar-home hidden-xs hidden-sm" href="#">
-				<img class="app-logo" style="width: {{navbar_settings.logo_width || 24}}px" src="{{ frappe.app.logo_url }}">
-			</a>
-			<ul class="nav navbar-nav" id="navbar-breadcrumbs">
-			</ul>
-		</div>
-		<div class="navbar-center ellipsis" style="display: none;"></div>
-		<ul class="nav navbar-nav navbar-right">
-			<li class="visible-xs">
-				<a class="navbar-search-button" href="#" data-toggle="modal" data-target="#search-modal"><i class="octicon octicon-search"></i></a>
-			</li>
-			<li class="dropdown dropdown-navbar-user dropdown-mobile">
-				<a class="dropdown-toggle" data-toggle="dropdown" href="#"
-					onclick="return false;">
-				{{ avatar }}
-				<span class="ellipsis toolbar-user-fullname hidden-xs hidden-sm">
-					{%= __("Settings") %}</span>
-				<b class="caret hidden-xs hidden-sm"></b></a>
-				<ul class="dropdown-menu" id="toolbar-user" role="menu">
-					{% for item in navbar_settings.settings_dropdown %}
-						{% if (!item.hidden) { %}
-							{% if (item.route) { %}
-								<li>
-									<a href="{{ item.route }}">
-										{%= __(item.item_label) %}
-									</a>
-								</li>
-							{% } else if (item.action) { %}
-								<li>
-									<a onclick="return {{ item.action }}">
-										{%= __(item.item_label) %}
-									</a>
-								</li>
-							{% } else { %}
-								<li class="divider"></li>
-							{% } %}
-						{% } %}
-					{% endfor %}
-				</ul>
-			</li>
-
-			<li class="dropdown dropdown-help dropdown-mobile">
-				<a class="dropdown-toggle" data-toggle="dropdown" href="#"
-					onclick="return false;"  style="height: 40px;">
-					<span class="hidden-xs hidden-sm" style="line-height: 24px;">{{ __("Help") }} <b class="caret"></b></span>
-					<span class="visible-xs visible-sm standard-image help-icon">?</span>
-				</a>
-				<ul class="dropdown-menu" id="toolbar-help" role="menu">
-					<!-- For custom links added via jquery -->
-					<li id="help-links"></li>
-					<li class="divider documentation-links"></li>
-					{% for item in navbar_settings.help_dropdown %}
-						{% if (!item.hidden) { %}
-							{% if (item.route) { %}
-								<li>
-									<a href="{{ item.route }}">
-										{%= __(item.item_label) %}
-									</a>
-								</li>
-							{% } else if (item.action) { %}
-								<li>
-									<a onclick="return {{ item.action }}">
-										{%= __(item.item_label) %}
-									</a>
-								</li>
-							{% } else { %}
-								<li class="divider"></li>
-							{% } %}
-						{% } %}
-					{% endfor %}
-				</ul>
-			</li>
-
-			<!-- frappe.chat -->
-			<!-- "placeholder, to display or not to display." -->
-			<li class="frappe-chat-dropdown"></li>
-			<!-- end frappe.chat -->
-
-			<li class="dropdown dropdown-notifications dropdown-mobile">
-				<span class="notifications-indicator"><i class="fa fa-circle"></i></span>
-				<a
-					class="dropdown-toggle notifications-icon"
-					data-toggle="dropdown"
->>>>>>> 7ce40130
-					aria-haspopup="true"
+						id="navbar-search"
+						type="text"
+						class="form-control"
+						placeholder="{%= __("Search or type a command (Ctrl + G)") %}"
+						aria-haspopup="true"
 					>
 					<span class="search-icon">
 						<svg class="icon icon-sm"><use xlink:href="#icon-search"></use></svg>
@@ -158,46 +68,43 @@
 					</a>
 					<div class="dropdown-menu dropdown-menu-right" id="toolbar-help" role="menu">
 						<div class="divider documentation-links"></div>
-						<a class="dropdown-item" href="#" onclick="return frappe.ui.toolbar.show_about();">
-							{%= __("About") %}
-						</a>
-						<a class="dropdown-item" href="#" onclick="return frappe.ui.toolbar.show_shortcuts(event);">
-							{%= __("Keyboard Shortcuts") %}
-						</a>
+						{% for item in navbar_items.help_dropdown %}
+							{% if (!item.hidden) { %}
+								{% if (item.route) { %}
+									<a class="dropdown-item" href="{{ item.route }}">
+										{%= __(item.label) %}
+									</a>
+								{% } else if (item.action) { %}
+									<a class="dropdown-item" onclick="return {{ item.action }}">
+										{%= __(item.label) %}
+									</a>
+								{% } else { %}
+									<div class="dropdown-divider"></div>
+								{% } %}
+							{% } %}
+						{% endfor %}
 					</div>
 				</li>
 				<li class="nav-item dropdown dropdown-navbar-user dropdown-mobile ml-lg-2">
 					<a class="nav-link" data-toggle="dropdown" href="#" onclick="return false;">
 						{{ avatar }}
-						<!-- {%= __("Settings") %} -->
-						<!-- <span class="ellipsis toolbar-user-fullname d-none d-sm-none d-md-block navbar-text"></span> -->
 					</a>
 					<div class="dropdown-menu dropdown-menu-right" id="toolbar-user" role="menu">
-						<a class="dropdown-item" href="#user-profile">
-							{%= __("My Profile") %}
-						</a>
-						<a class="dropdown-item" href="#Form/User/{%= encodeURIComponent(frappe.session.user) %}">
-							{%= __("My Settings") %}
-						</a>
-						<a class="dropdown-item" href="#" onclick="return frappe.ui.toolbar.setup_session_defaults();">
-							{%= __("Session Defaults") %}
-						</a>
-						<a class="dropdown-item navbar-reload" href="" onclick="return frappe.ui.toolbar.clear_cache();">
-							{%= __("Reload") %}
-						</a>
-						<a class="dropdown-item" href="/index" target="_blank" rel="noopener noreferrer">
-							{%= __("View Website") %}
-						</a>
-						<a class="dropdown-item navbar-toggle-full-width" href="#" onclick="return false">
-							{%= __("Toggle Full Width") %}
-						</a>
-						<a class="dropdown-item" href="#background_jobs">
-							{%= __("Background Jobs") %}
-						</a>
-						<div class="divider"></div>
-						<a class="dropdown-item" href="#" onclick="return frappe.app.logout();">
-							{%= __("Logout") %}
-						</a>
+						{% for item in navbar_items.settings_dropdown %}
+							{% if (!item.hidden) { %}
+								{% if (item.route) { %}
+									<a class="dropdown-item" href="{{ item.route }}">
+										{%= __(item.label) %}
+									</a>
+								{% } else if (item.action) { %}
+									<a class="dropdown-item" onclick="return {{ item.action }}">
+										{%= __(item.label) %}
+									</a>
+								{% } else { %}
+									<div class="dropdown-divider"></div>
+								{% } %}
+							{% } %}
+						{% endfor %}
 					</div>
 				</li>
 			</ul>
