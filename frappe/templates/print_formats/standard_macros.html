--- conflicted
+++ resolved
@@ -140,11 +140,7 @@
 			style="width: 12px; height: 12px; margin-top: 5px;">
 			<path d="M2 9.66667L5.33333 13L14 3" stroke-miterlimit="10" stroke-linecap="round" stroke-linejoin="round"/>
 		</svg>
-<<<<<<< HEAD
 	{% elif df.fieldtype in ("Image", "Attach Image") and frappe.utils.is_image(doc[doc.meta.get_field(df.fieldname).options]) %}
-=======
-	{% elif df.fieldtype=="Image" %}
->>>>>>> 108fb847
 		<img src="{{ doc[doc.meta.get_field(df.fieldname).options] }}"
 			class="img-responsive"
 			{%- if df.print_width %} style="width: {{ get_width(df) }};"{% endif %}>
