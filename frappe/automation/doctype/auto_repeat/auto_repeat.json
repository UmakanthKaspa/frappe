--- conflicted
+++ resolved
@@ -192,7 +192,6 @@
    "label": "Repeat on Last Day of the Month"
   },
   {
-<<<<<<< HEAD
    "depends_on": "eval:doc.frequency==='Weekly';",
    "fieldname": "repeat_on_days",
    "fieldtype": "Table",
@@ -203,11 +202,8 @@
    "depends_on": "eval:doc.frequency==='Weekly';",
    "fieldname": "section_break_12",
    "fieldtype": "Section Break"
-  }
- ],
- "links": [],
- "modified": "2020-11-10 22:44:51.815740",
-=======
+  },
+  {
    "default": "0",
    "fieldname": "submit_on_creation",
    "fieldtype": "Check",
@@ -216,7 +212,6 @@
  ],
  "links": [],
  "modified": "2020-12-10 10:43:13.449172",
->>>>>>> 10626eed
  "modified_by": "Administrator",
  "module": "Automation",
  "name": "Auto Repeat",
