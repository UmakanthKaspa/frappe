--- conflicted
+++ resolved
@@ -26,15 +26,7 @@
 }
 
 frappe.pages['setup-wizard'].on_page_load = function(wrapper) {
-<<<<<<< HEAD
 	var requires = (frappe.boot.setup_wizard_requires || []);
-=======
-	// setup page ui
-	$(".navbar:first").toggle(false);
-
-	var requires = ["/assets/frappe/css/animate.min.css"].concat(
-		frappe.boot.setup_wizard_requires || []);
->>>>>>> 645526bb
 
 	frappe.require(requires, function() {
 		frappe.call({
@@ -100,7 +92,6 @@
 	}
 
 	setup_keyboard_nav() {
-<<<<<<< HEAD
 		$('body').on('keydown', this.handle_enter_press.bind(this));
 	}
 
@@ -118,19 +109,6 @@
 				e.preventDefault();
 			}
 		}
-=======
-		this.container.on('keydown',  (e) => {
-			if(e.which === 13) {
-				var $target = $(e.target);
-				if($target.hasClass('prev-btn')) {
-					$target.trigger('click');
-				} else {
-					this.container.find('.next-btn').trigger('click');
-					e.preventDefault();
-				}
-			}
-		});
->>>>>>> 645526bb
 	}
 
 	before_show_slide() {
@@ -142,7 +120,6 @@
 	}
 
 	show_slide(id) {
-<<<<<<< HEAD
 		if (id === this.slides.length) {
 			// show_slide called on last slide
 			this.action_on_complete();
@@ -163,23 +140,6 @@
 			this.$next_btn.addClass("btn-primary").show();
 			this.$complete_btn.removeClass("btn-primary").hide();
 		}
-=======
-		super.show_slide(id);
-		frappe.set_route(this.page_name, id + "");
-	}
-
-	show_hide_prev_next(id) {
-		super.show_hide_prev_next(id);
-		if (id + 1 === this.slides.length){
-			this.$next_btn.removeClass("btn-primary").hide();
-			this.$complete_btn.addClass("btn-primary").show()
-				.on('click', this.action_on_complete.bind(this));
-
-		} else {
-			this.$next_btn.addClass("btn-primary").show();
-			this.$complete_btn.removeClass("btn-primary").hide();
-		}
->>>>>>> 645526bb
 	}
 
 	refresh_slides() {
@@ -219,10 +179,7 @@
 		if (!this.current_slide.set_values()) return;
 		this.update_values();
 		this.show_working_state();
-<<<<<<< HEAD
 		this.disable_keyboard_nav();
-=======
->>>>>>> 645526bb
 		return frappe.call({
 			method: "frappe.desk.page.setup_wizard.setup_wizard.setup_complete",
 			args: {args: this.values},
@@ -232,13 +189,8 @@
 					localStorage.setItem("session_last_route", frappe.setup.welcome_page);
 				}
 				setTimeout(function() {
-<<<<<<< HEAD
 					// Reload
 					window.location.href = '';
-=======
-					// frappe.ui.toolbar.clear_cache();
-					window.location = "/desk";
->>>>>>> 645526bb
 				}, 2000);
 				setTimeout(()=> {
 					$('body').removeClass('setup-state');
@@ -270,7 +222,6 @@
 			}
 		})
 		return filtered_slides;
-<<<<<<< HEAD
 	}
 
 	show_working_state() {
@@ -305,43 +256,6 @@
 					style="font-size: 64px; margin-top: -8px;"></i>
 			</div>`;
 
-		return $(`<div class="page-card-container" data-state="setup">
-			<div class="page-card">
-				<div class="page-card-head">
-					<span class="indicator blue">
-						${title}</span>
-				</div>
-				<p>${message}</p>
-				<div class="state-icon-container">
-				${loading_html}
-=======
-	}
-
-	show_working_state() {
-		this.container.hide();
-		$('body').addClass('setup-state');
-		frappe.set_route(this.page_name);
-
-		this.working_state_message = this.get_message(
-			__("Setting Up"),
-			__("Sit tight while your system is being setup. This may take a few moments."),
-			true
-		).appendTo(this.parent);
-
-		this.current_id = this.slides.length;
-		this.current_slide = null;
-		this.completed_state_message = this.get_message(
-			__("Setup Complete"),
-			__("You're all set!")
-		);
-	}
-
-	show_setup_complete_state() {
-		this.working_state_message.hide();
-		this.completed_state_message.appendTo(this.parent);
-	}
-
-	get_message(title, message="", loading=false) {
 		return $(`<div class="page-card-container" data-state="setup">
 			<div class="page-card">
 				<div class="page-card-head">
@@ -352,13 +266,7 @@
 				</div>
 				<p>${message}</p>
 				<div class="state-icon-container">
-				${loading
-					? '<div style="width:100%;height:100%" class="lds-rolling state-icon"><div></div></div>'
-					: `<div style="width:100%;height:100%" class="state-icon"><i class="fa fa-check-circle text-success"
-						style="font-size: 64px; margin-top: -8px;">
-					</i></div>`
-				}
->>>>>>> 645526bb
+				${loading_html}
 				</div>
 			</div>
 		</div>`);
@@ -388,21 +296,12 @@
 			});
 		}
 	}
-<<<<<<< HEAD
 
 };
 
 // Frappe slides settings
 // ======================================================
 
-=======
-
-};
-
-// Frappe slides settings
-// ======================================================
-
->>>>>>> 645526bb
 frappe.setup.slides_settings = [
 	{
 		// Welcome (language) slide
