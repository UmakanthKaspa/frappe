--- conflicted
+++ resolved
@@ -811,11 +811,7 @@
    "link_fieldname": "user"
   }
  ],
-<<<<<<< HEAD
- "modified": "2024-08-08 19:09:17.399748",
-=======
- "modified": "2024-08-12 15:23:38.996645",
->>>>>>> 0d9fa7d9
+ "modified": "2024-08-12 15:23:38.996646",
  "modified_by": "Administrator",
  "module": "Core",
  "name": "User",
