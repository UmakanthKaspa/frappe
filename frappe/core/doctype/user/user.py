# Copyright (c) 2015, Frappe Technologies Pvt. Ltd. and Contributors
# MIT License. See license.txt

from __future__ import unicode_literals, print_function
import frappe
from frappe.model.document import Document
from frappe.utils import cint, has_gravatar, format_datetime, now_datetime, get_formatted_email
from frappe import throw, msgprint, _
from frappe.utils.password import update_password as _update_password
from frappe.desk.notifications import clear_notifications
from frappe.utils.user import get_system_managers
import frappe.permissions
import frappe.share
import re
from frappe.limits import get_limits
from frappe.website.utils import is_signup_enabled
from frappe.utils.background_jobs import enqueue

STANDARD_USERS = ("Guest", "Administrator")

class MaxUsersReachedError(frappe.ValidationError): pass

class User(Document):
	__new_password = None

	def __setup__(self):
		# because it is handled separately
		self.flags.ignore_save_passwords = True

	def autoname(self):
		"""set name as Email Address"""
		if self.get("is_admin") or self.get("is_guest"):
			self.name = self.first_name
		else:
			self.email = self.email.strip()
			self.name = self.email

	def onload(self):
		self.set_onload('all_modules',
			[m.module_name for m in frappe.db.get_all('Desktop Icon',
				fields=['module_name'], filters={'standard': 1}, order_by="module_name")])

	def before_insert(self):
		self.flags.in_insert = True
		throttle_user_creation()

	def validate(self):
		self.check_demo()

		# clear new password
		self.__new_password = self.new_password
		self.new_password = ""

		if not frappe.flags.in_test:
			self.password_strength_test()

		if self.name not in STANDARD_USERS:
			self.validate_email_type(self.email)
			self.validate_email_type(self.name)
		self.add_system_manager_role()
		self.set_system_user()
		self.set_full_name()
		self.check_enable_disable()
		self.ensure_unique_roles()
		self.remove_all_roles_for_guest()
		self.validate_username()
		self.remove_disabled_roles()
		self.validate_user_email_inbox()
		ask_pass_update()
		self.validate_roles()

		if self.language == "Loading...":
			self.language = None

		if (self.name not in ["Administrator", "Guest"]) and (not self.frappe_userid):
			self.frappe_userid = frappe.generate_hash(length=39)

	def validate_roles(self):
		if self.role_profile_name:
				role_profile = frappe.get_doc('Role Profile', self.role_profile_name)
				self.set('roles', [])
				self.append_roles(*[role.role for role in role_profile.roles])

	def on_update(self):
		# clear new password
		self.validate_user_limit()
		self.share_with_self()
		clear_notifications(user=self.name)
		frappe.clear_cache(user=self.name)
		self.send_password_notification(self.__new_password)
		if self.name not in ('Administrator', 'Guest') and not self.user_image:
			frappe.enqueue('frappe.core.doctype.user.user.update_gravatar', name=self.name)


	def has_website_permission(self, ptype, verbose=False):
		"""Returns true if current user is the session user"""
		return self.name == frappe.session.user

	def check_demo(self):
		if frappe.session.user == 'demo@erpnext.com':
			frappe.throw(_('Cannot change user details in demo. Please signup for a new account at https://erpnext.com'), title=_('Not Allowed'))

	def set_full_name(self):
		self.full_name = " ".join(filter(None, [self.first_name, self.last_name]))

	def check_enable_disable(self):
		# do not allow disabling administrator/guest
		if not cint(self.enabled) and self.name in STANDARD_USERS:
			frappe.throw(_("User {0} cannot be disabled").format(self.name))

		if not cint(self.enabled):
			self.a_system_manager_should_exist()

		# clear sessions if disabled
		if not cint(self.enabled) and getattr(frappe.local, "login_manager", None):
			frappe.local.login_manager.logout(user=self.name)

	def add_system_manager_role(self):
		# if adding system manager, do nothing
		if not cint(self.enabled) or ("System Manager" in [user_role.role for user_role in
				self.get("roles")]):
			return

		if (self.name not in STANDARD_USERS and self.user_type == "System User" and not self.get_other_system_managers()
			and cint(frappe.db.get_single_value('System Settings', 'setup_complete'))):

			msgprint(_("Adding System Manager to this User as there must be atleast one System Manager"))
			self.append("roles", {
				"doctype": "Has Role",
				"role": "System Manager"
			})

		if self.name == 'Administrator':
			# Administrator should always have System Manager Role
			self.extend("roles", [
				{
					"doctype": "Has Role",
					"role": "System Manager"
				},
				{
					"doctype": "Has Role",
					"role": "Administrator"
				}
			])

	def email_new_password(self, new_password=None):
		if new_password and not self.flags.in_insert:
			_update_password(user=self.name, pwd=new_password, logout_all_sessions=self.logout_all_sessions)

			if self.send_password_update_notification:
				self.password_update_mail(new_password)
				frappe.msgprint(_("New password emailed"))

	def set_system_user(self):
		'''Set as System User if any of the given roles has desk_access'''
		if self.has_desk_access() or self.name == 'Administrator':
			self.user_type = 'System User'
		else:
			self.user_type = 'Website User'

	def has_desk_access(self):
		'''Return true if any of the set roles has desk access'''
		if not self.roles:
			return False

		return len(frappe.db.sql("""select name
			from `tabRole` where desk_access=1
				and name in ({0}) limit 1""".format(', '.join(['%s'] * len(self.roles))),
				[d.role for d in self.roles]))


	def share_with_self(self):
		if self.user_type=="System User":
			frappe.share.add(self.doctype, self.name, self.name, write=1, share=1,
				flags={"ignore_share_permission": True})
		else:
			frappe.share.remove(self.doctype, self.name, self.name,
				flags={"ignore_share_permission": True, "ignore_permissions": True})

	def validate_share(self, docshare):
		if docshare.user == self.name:
			if self.user_type=="System User":
				if docshare.share != 1:
					frappe.throw(_("Sorry! User should have complete access to their own record."))
			else:
				frappe.throw(_("Sorry! Sharing with Website User is prohibited."))

	def send_password_notification(self, new_password):
		try:
			if self.flags.in_insert:
				if self.name not in STANDARD_USERS:
					if new_password:
						# new password given, no email required
						_update_password(user=self.name, pwd=new_password,
							logout_all_sessions=self.logout_all_sessions)

					if not self.flags.no_welcome_mail and self.send_welcome_email:
						self.send_welcome_mail_to_user()
						self.flags.email_sent = 1
						if frappe.session.user != 'Guest':
							msgprint(_("Welcome email sent"))
						return
			else:
				self.email_new_password(new_password)

		except frappe.OutgoingEmailError:
			print(frappe.get_traceback())
			pass # email server not set, don't send email

	@Document.hook
	def validate_reset_password(self):
		pass

	def reset_password(self, send_email=False):
		from frappe.utils import random_string, get_url

		key = random_string(32)
		self.db_set("reset_password_key", key)
		link = get_url("/update-password?key=" + key)

		if send_email:
			self.password_reset_mail(link)

		return link

	def get_other_system_managers(self):
		return frappe.db.sql("""select distinct user.name from `tabHas Role` user_role, tabUser user
			where user_role.role='System Manager'
				and user.docstatus<2
				and user.enabled=1
				and user_role.parent = user.name
			and user_role.parent not in ('Administrator', %s) limit 1""", (self.name,))

	def get_fullname(self):
		"""get first_name space last_name"""
		return (self.first_name or '') + \
			(self.first_name and " " or '') + (self.last_name or '')

	def password_reset_mail(self, link):
		self.send_login_mail(_("Password Reset"),
			"password_reset", {"link": link}, now=True)

	def password_update_mail(self, password):
		self.send_login_mail(_("Password Update"),
			"password_update", {"new_password": password}, now=True)

	def send_welcome_mail_to_user(self):
		from frappe.utils import get_url

		link = self.reset_password()
		app_title = None

		method = frappe.get_hooks('get_site_info')
		if method:
			get_site_info = frappe.get_attr(method[0])
			site_info = get_site_info({})
			app_title = site_info.get('company', None)

		if app_title:
			subject = _("Welcome to {0}").format(app_title)
		else:
			subject = _("Complete Registration")

		self.send_login_mail(subject, "new_user",
				dict(
					link=link,
					site_url=get_url(),
				))

	def send_login_mail(self, subject, template, add_args, now=None):
		"""send mail with login details"""
		from frappe.utils.user import get_user_fullname
		from frappe.utils import get_url

		mail_titles = frappe.get_hooks().get("login_mail_title", [])
		title = frappe.db.get_default('company') or (mail_titles and mail_titles[0]) or ""

		full_name = get_user_fullname(frappe.session['user'])
		if full_name == "Guest":
			full_name = "Administrator"

		args = {
			'first_name': self.first_name or self.last_name or "user",
			'user': self.name,
			'title': title,
			'login_url': get_url(),
			'user_fullname': full_name
		}

		args.update(add_args)

		sender = frappe.session.user not in STANDARD_USERS and get_formatted_email(frappe.session.user) or None

		frappe.sendmail(recipients=self.email, sender=sender, subject=subject,
			template=template, args=args, header=[subject, "green"],
			delayed=(not now) if now!=None else self.flags.delay_emails, retry=3)

	def a_system_manager_should_exist(self):
		if not self.get_other_system_managers():
			throw(_("There should remain at least one System Manager"))

	def on_trash(self):
		frappe.clear_cache(user=self.name)
		if self.name in STANDARD_USERS:
			throw(_("User {0} cannot be deleted").format(self.name))

		self.a_system_manager_should_exist()

		# disable the user and log him/her out
		self.enabled = 0
		if getattr(frappe.local, "login_manager", None):
			frappe.local.login_manager.logout(user=self.name)

		# delete todos
		frappe.db.sql("""delete from `tabToDo` where owner=%s""", (self.name,))
		frappe.db.sql("""update tabToDo set assigned_by=null where assigned_by=%s""",
			(self.name,))

		# delete events
		frappe.db.sql("""delete from `tabEvent` where owner=%s
			and event_type='Private'""", (self.name,))

		# delete shares
		frappe.db.sql("""delete from `tabDocShare` where user=%s""", self.name)

		# delete messages
		frappe.db.sql("""delete from `tabCommunication`
			where communication_type in ('Chat', 'Notification')
			and reference_doctype='User'
			and (reference_name=%s or owner=%s)""", (self.name, self.name))

	def before_rename(self, old_name, new_name, merge=False):
		self.check_demo()
		frappe.clear_cache(user=old_name)
		self.validate_rename(old_name, new_name)

	def validate_rename(self, old_name, new_name):
		# do not allow renaming administrator and guest
		if old_name in STANDARD_USERS:
			throw(_("User {0} cannot be renamed").format(self.name))

		self.validate_email_type(new_name)

	def validate_email_type(self, email):
		from frappe.utils import validate_email_add
		validate_email_add(email.strip(), True)

	def after_rename(self, old_name, new_name, merge=False):
		tables = frappe.db.sql("show tables")
		for tab in tables:
			desc = frappe.db.sql("desc `%s`" % tab[0], as_dict=1)
			has_fields = []
			for d in desc:
				if d.get('Field') in ['owner', 'modified_by']:
					has_fields.append(d.get('Field'))
			for field in has_fields:
				frappe.db.sql("""\
					update `%s` set `%s`=%s
					where `%s`=%s""" % \
					(tab[0], field, '%s', field, '%s'), (new_name, old_name))

		# set email
		frappe.db.sql("""\
			update `tabUser` set email=%s
			where name=%s""", (new_name, new_name))

	def append_roles(self, *roles):
		"""Add roles to user"""
		current_roles = [d.role for d in self.get("roles")]
		for role in roles:
			if role in current_roles:
				continue
			self.append("roles", {"role": role})

	def add_roles(self, *roles):
		"""Add roles to user and save"""
		self.append_roles(*roles)
		self.save()

	def remove_roles(self, *roles):
		existing_roles = dict((d.role, d) for d in self.get("roles"))
		for role in roles:
			if role in existing_roles:
				self.get("roles").remove(existing_roles[role])

		self.save()

	def remove_all_roles_for_guest(self):
		if self.name == "Guest":
			self.set("roles", list(set(d for d in self.get("roles") if d.role == "Guest")))

	def remove_disabled_roles(self):
		disabled_roles = [d.name for d in frappe.get_all("Role", filters={"disabled":1})]
		for role in list(self.get('roles')):
			if role.role in disabled_roles:
				self.get('roles').remove(role)

	def ensure_unique_roles(self):
		exists = []
		for i, d in enumerate(self.get("roles")):
			if (not d.role) or (d.role in exists):
				self.get("roles").remove(d)
			else:
				exists.append(d.role)

	def validate_username(self):
		if not self.username and self.is_new() and self.first_name:
			self.username = frappe.scrub(self.first_name)

		if not self.username:
			return

		# strip space and @
		self.username = self.username.strip(" @")

		if self.username_exists():
			if self.user_type == 'System User':
				frappe.msgprint(_("Username {0} already exists").format(self.username))
				self.suggest_username()

			self.username = ""

	def password_strength_test(self):
		""" test password strength """
		if self.__new_password:
			user_data = (self.first_name, self.middle_name, self.last_name, self.email, self.birth_date)
			result = test_password_strength(self.__new_password, '', None, user_data)
			feedback = result.get("feedback", None)

			if feedback and not feedback.get('password_policy_validation_passed', False):
				handle_password_test_fail(result)

	def suggest_username(self):
		def _check_suggestion(suggestion):
			if self.username != suggestion and not self.username_exists(suggestion):
				return suggestion

			return None

		# @firstname
		username = _check_suggestion(frappe.scrub(self.first_name))

		if not username:
			# @firstname_last_name
			username = _check_suggestion(frappe.scrub("{0} {1}".format(self.first_name, self.last_name or "")))

		if username:
			frappe.msgprint(_("Suggested Username: {0}").format(username))

		return username

	def username_exists(self, username=None):
		return frappe.db.get_value("User", {"username": username or self.username, "name": ("!=", self.name)})

	def get_blocked_modules(self):
		"""Returns list of modules blocked for that user"""
		return [d.module for d in self.block_modules] if self.block_modules else []

	def validate_user_limit(self):
		'''
			Validate if user limit has been reached for System Users
			Checked in 'Validate' event as we don't want welcome email sent if max users are exceeded.
		'''

		if self.user_type == "Website User":
			return

		if not self.enabled:
			# don't validate max users when saving a disabled user
			return

		limits = get_limits()
		if not limits.users:
			# no limits defined
			return

		total_users = get_total_users()
		if self.is_new():
			# get_total_users gets existing users in database
			# a new record isn't inserted yet, so adding 1
			total_users += 1

		if total_users > limits.users:
			frappe.throw(_("Sorry. You have reached the maximum user limit for your subscription. You can either disable an existing user or buy a higher subscription plan."),
				MaxUsersReachedError)

	def validate_user_email_inbox(self):
		""" check if same email account added in User Emails twice """

		email_accounts = [ user_email.email_account for user_email in self.user_emails ]
		if len(email_accounts) != len(set(email_accounts)):
			frappe.throw(_("Email Account added multiple times"))

@frappe.whitelist()
def get_timezones():
	import pytz
	return {
		"timezones": pytz.all_timezones
	}

@frappe.whitelist()
def get_all_roles(arg=None):
	"""return all roles"""
	active_domains = frappe.get_active_domains()

	roles = frappe.get_all("Role", filters={
		"name": ("not in", "Administrator,Guest,All"),
		"disabled": 0
	}, or_filters={
		"ifnull(restrict_to_domain, '')": "",
		"restrict_to_domain": ("in", active_domains)
	}, order_by="name")

	return [ role.get("name") for role in roles ]

@frappe.whitelist()
def get_roles(arg=None):
	"""get roles for a user"""
	return frappe.get_roles(frappe.form_dict['uid'])

@frappe.whitelist()
def get_perm_info(role):
	"""get permission info"""
	from frappe.permissions import get_all_perms
	return get_all_perms(role)

@frappe.whitelist(allow_guest=True)
def update_password(new_password, key=None, old_password=None):
	result = test_password_strength(new_password, key, old_password)
	feedback = result.get("feedback", None)

	if feedback and not feedback.get('password_policy_validation_passed', False):
		handle_password_test_fail(result)

	res = _get_user_for_update_password(key, old_password)
	if res.get('message'):
		return res['message']
	else:
		user = res['user']

	_update_password(user, new_password)

	user_doc, redirect_url = reset_user_data(user)

	# get redirect url from cache
	redirect_to = frappe.cache().hget('redirect_after_login', user)
	if redirect_to:
		redirect_url = redirect_to
		frappe.cache().hdel('redirect_after_login', user)


	frappe.local.login_manager.login_as(user)

	if user_doc.user_type == "System User":
		return "/desk"
	else:
		return redirect_url if redirect_url else "/"

@frappe.whitelist(allow_guest=True)
def test_password_strength(new_password, key=None, old_password=None, user_data=[]):
	from frappe.utils.password_strength import test_password_strength as _test_password_strength

	password_policy = frappe.db.get_value("System Settings", None,
		["enable_password_policy", "minimum_password_score"], as_dict=True) or {}

	enable_password_policy = cint(password_policy.get("enable_password_policy", 0))
	minimum_password_score = cint(password_policy.get("minimum_password_score", 0))

	if not enable_password_policy:
		return {}

	if not user_data:
		user_data = frappe.db.get_value('User', frappe.session.user,
			['first_name', 'middle_name', 'last_name', 'email', 'birth_date'])

	if new_password:
		result = _test_password_strength(new_password, user_inputs=user_data)
		password_policy_validation_passed = False

		# score should be greater than 0 and minimum_password_score
		if result.get('score') and result.get('score') >= minimum_password_score:
			password_policy_validation_passed = True

		result['feedback']['password_policy_validation_passed'] = password_policy_validation_passed
		return result

#for login
@frappe.whitelist()
def has_email_account(email):
	return frappe.get_list("Email Account", filters={"email_id": email})

@frappe.whitelist(allow_guest=False)
def get_email_awaiting(user):
	waiting = frappe.db.sql("""select email_account,email_id
		from `tabUser Email`
		where awaiting_password = 1
		and parent = %(user)s""", {"user":user}, as_dict=1)
	if waiting:
		return waiting
	else:
		frappe.db.sql("""update `tabUser Email`
				set awaiting_password =0
				where parent = %(user)s""",{"user":user})
		return False

@frappe.whitelist(allow_guest=False)
def set_email_password(email_account, user, password):
	account = frappe.get_doc("Email Account", email_account)
	if account.awaiting_password:
		account.awaiting_password = 0
		account.password = password
		try:
			account.save(ignore_permissions=True)
		except Exception:
			frappe.db.rollback()
			return False

	return True

def setup_user_email_inbox(email_account, awaiting_password, email_id, enable_outgoing):
	""" setup email inbox for user """
	def add_user_email(user):
		user = frappe.get_doc("User", user)
		row = user.append("user_emails", {})

		row.email_id = email_id
		row.email_account = email_account
		row.awaiting_password = awaiting_password or 0
		row.enable_outgoing = enable_outgoing or 0

		user.save(ignore_permissions=True)

	udpate_user_email_settings = False
	if not all([email_account, email_id]):
		return

	user_names = frappe.db.get_values("User", { "email": email_id }, as_dict=True)
	if not user_names:
		return

	for user in user_names:
		user_name = user.get("name")

		# check if inbox is alreay configured
		user_inbox = frappe.db.get_value("User Email", {
			"email_account": email_account,
			"parent": user_name
		}, ["name"]) or None

		if not user_inbox:
			add_user_email(user_name)
		else:
			# update awaiting password for email account
			udpate_user_email_settings = True

	if udpate_user_email_settings:
		frappe.db.sql("""UPDATE `tabUser Email` SET awaiting_password = %(awaiting_password)s,
			enable_outgoing = %(enable_outgoing)s WHERE email_account = %(email_account)s""", {
				"email_account": email_account,
				"enable_outgoing": enable_outgoing,
				"awaiting_password": awaiting_password or 0
			})
	else:
		frappe.msgprint(_("Enabled email inbox for user {users}".format(
			users=" and ".join([frappe.bold(user.get("name")) for user in user_names])
		)))

	ask_pass_update()

def remove_user_email_inbox(email_account):
	""" remove user email inbox settings if email account is deleted """
	if not email_account:
		return

	users = frappe.get_all("User Email", filters={
		"email_account": email_account
	}, fields=["parent as name"])

	for user in users:
		doc = frappe.get_doc("User", user.get("name"))
		to_remove = [ row for row in doc.user_emails if row.email_account == email_account ]
		[ doc.remove(row) for row in to_remove ]

		doc.save(ignore_permissions=True)

def ask_pass_update():
	# update the sys defaults as to awaiting users
	from frappe.utils import set_default

	users = frappe.db.sql("""SELECT DISTINCT(parent) as user FROM `tabUser Email`
		WHERE awaiting_password = 1""", as_dict=True)

	password_list = [ user.get("user") for user in users ]
	set_default("email_user_password", u','.join(password_list))

def _get_user_for_update_password(key, old_password):
	# verify old password
	if key:
		user = frappe.db.get_value("User", {"reset_password_key": key})
		if not user:
			return {
				'message': _("Cannot Update: Incorrect / Expired Link.")
			}

	elif old_password:
		# verify old password
		frappe.local.login_manager.check_password(frappe.session.user, old_password)
		user = frappe.session.user

	else:
		return

	return {
		'user': user
	}

def reset_user_data(user):
	user_doc = frappe.get_doc("User", user)
	redirect_url = user_doc.redirect_url
	user_doc.reset_password_key = ''
	user_doc.redirect_url = ''
	user_doc.save(ignore_permissions=True)

	return user_doc, redirect_url

@frappe.whitelist()
def verify_password(password):
	frappe.local.login_manager.check_password(frappe.session.user, password)

@frappe.whitelist(allow_guest=True)
def sign_up(email, full_name, redirect_to):
	if not is_signup_enabled():
		frappe.throw(_('Sign Up is disabled'), title='Not Allowed')

	user = frappe.db.get("User", {"email": email})
	if user:
		if user.disabled:
			return 0, _("Registered but disabled")
		else:
			return 0, _("Already Registered")
	else:
		if frappe.db.sql("""select count(*) from tabUser where
			HOUR(TIMEDIFF(CURRENT_TIMESTAMP, TIMESTAMP(modified)))=1""")[0][0] > 300:

			frappe.respond_as_web_page(_('Temperorily Disabled'),
				_('Too many users signed up recently, so the registration is disabled. Please try back in an hour'),
				http_status_code=429)

		from frappe.utils import random_string
		user = frappe.get_doc({
			"doctype":"User",
			"email": email,
			"first_name": full_name,
			"enabled": 1,
			"new_password": random_string(10),
			"user_type": "Website User"
		})
		user.flags.ignore_permissions = True
		user.insert()

		# set default signup role as per Portal Settings
		default_role = frappe.db.get_value("Portal Settings", None, "default_role")
		if default_role:
			user.add_roles(default_role)

		if redirect_to:
			frappe.cache().hset('redirect_after_login', user.name, redirect_to)

		if user.flags.email_sent:
			return 1, _("Please check your email for verification")
		else:
			return 2, _("Please ask your administrator to verify your sign-up")

@frappe.whitelist(allow_guest=True)
def reset_password(user):
	if user=="Administrator":
		return 'not allowed'

	try:
		user = frappe.get_doc("User", user)
		user.validate_reset_password()
		user.reset_password(send_email=True)

		return frappe.msgprint(_("Password reset instructions have been sent to your email"))

	except frappe.DoesNotExistError:
		frappe.clear_messages()
		return 'not found'

def user_query(doctype, txt, searchfield, start, page_len, filters):
	from frappe.desk.reportview import get_match_cond

	user_type_condition = "and user_type = 'System User'"
	if filters and filters.get('ignore_user_type'):
		user_type_condition = ''

	txt = "%{}%".format(txt)
	return frappe.db.sql("""select name, concat_ws(' ', first_name, middle_name, last_name)
		from `tabUser`
		where enabled=1
			{user_type_condition}
			and docstatus < 2
			and name not in ({standard_users})
			and ({key} like %(txt)s
				or concat_ws(' ', first_name, middle_name, last_name) like %(txt)s)
			{mcond}
		order by
			case when name like %(txt)s then 0 else 1 end,
			case when concat_ws(' ', first_name, middle_name, last_name) like %(txt)s
				then 0 else 1 end,
			name asc
		limit %(start)s, %(page_len)s""".format(
			user_type_condition = user_type_condition,
			standard_users=", ".join(["'{0}'".format(frappe.db.escape(u)) for u in STANDARD_USERS]),
			key=searchfield, mcond=get_match_cond(doctype)),
			dict(start=start, page_len=page_len, txt=txt))

def get_total_users():
	"""Returns total no. of system users"""
	return frappe.db.sql('''select sum(simultaneous_sessions) from `tabUser`
		where enabled=1 and user_type="System User"
		and name not in ({})'''.format(", ".join(["%s"]*len(STANDARD_USERS))), STANDARD_USERS)[0][0]

def get_system_users(exclude_users=None, limit=None):
	if not exclude_users:
		exclude_users = []
	elif not isinstance(exclude_users, (list, tuple)):
		exclude_users = [exclude_users]

	limit_cond = ''
	if limit:
		limit_cond = 'limit {0}'.format(limit)

	exclude_users += list(STANDARD_USERS)

	system_users = frappe.db.sql_list("""select name from `tabUser`
		where enabled=1 and user_type != 'Website User'
		and name not in ({}) {}""".format(", ".join(["%s"]*len(exclude_users)), limit_cond),
		exclude_users)

	return system_users

def get_active_users():
	"""Returns No. of system users who logged in, in the last 3 days"""
	return frappe.db.sql("""select count(*) from `tabUser`
		where enabled = 1 and user_type != 'Website User'
		and name not in ({})
		and hour(timediff(now(), last_active)) < 72""".format(", ".join(["%s"]*len(STANDARD_USERS))), STANDARD_USERS)[0][0]

def get_website_users():
	"""Returns total no. of website users"""
	return frappe.db.sql("""select count(*) from `tabUser`
		where enabled = 1 and user_type = 'Website User'""")[0][0]

def get_active_website_users():
	"""Returns No. of website users who logged in, in the last 3 days"""
	return frappe.db.sql("""select count(*) from `tabUser`
		where enabled = 1 and user_type = 'Website User'
		and hour(timediff(now(), last_active)) < 72""")[0][0]

def get_permission_query_conditions(user):
	if user=="Administrator":
		return ""

	else:
		return """(`tabUser`.name not in ({standard_users}))""".format(
			standard_users='"' + '", "'.join(STANDARD_USERS) + '"')

def has_permission(doc, user):
	if (user != "Administrator") and (doc.name in STANDARD_USERS):
		# dont allow non Administrator user to view / edit Administrator user
		return False

def notify_admin_access_to_system_manager(login_manager=None):
	if (login_manager
		and login_manager.user == "Administrator"
		and frappe.local.conf.notify_admin_access_to_system_manager):

		site = '<a href="{0}" target="_blank">{0}</a>'.format(frappe.local.request.host_url)
		date_and_time = '<b>{0}</b>'.format(format_datetime(now_datetime(), format_string="medium"))
		ip_address = frappe.local.request_ip

		access_message = _('Administrator accessed {0} on {1} via IP Address {2}.').format(
			site, date_and_time, ip_address)

		frappe.sendmail(
			recipients=get_system_managers(),
			subject=_("Administrator Logged In"),
			template="administrator_logged_in",
			args={'access_message': access_message},
			header=['Access Notification', 'orange']
		)

def extract_mentions(txt):
	"""Find all instances of @username in the string.
	The mentions will be separated by non-word characters or may appear at the start of the string"""
	return re.findall(r'(?:[^\w]|^)@([\w]*)', txt)


def handle_password_test_fail(result):
	suggestions = result['feedback']['suggestions'][0] if result['feedback']['suggestions'] else ''
	warning = result['feedback']['warning'] if 'warning' in result['feedback'] else ''
	suggestions += "<br>" + _("Hint: Include symbols, numbers and capital letters in the password") + '<br>'
	frappe.throw(_('Invalid Password: ' + ' '.join([warning, suggestions])))

def update_gravatar(name):
	gravatar = has_gravatar(name)
	if gravatar:
		frappe.db.set_value('User', name, 'user_image', gravatar)

@frappe.whitelist(allow_guest=True)
def send_token_via_sms(tmp_id,phone_no=None,user=None):
	try:
		from frappe.core.doctype.sms_settings.sms_settings import send_request
	except:
		return False

	if not frappe.cache().ttl(tmp_id + '_token'):
		return False
	ss = frappe.get_doc('SMS Settings', 'SMS Settings')
	if not ss.sms_gateway_url:
		return False

	token = frappe.cache().get(tmp_id + '_token')
	args = {ss.message_parameter: 'verification code is {}'.format(token)}

	for d in ss.get("parameters"):
		args[d.parameter] = d.value

	if user:
		user_phone = frappe.db.get_value('User', user, ['phone','mobile_no'], as_dict=1)
		usr_phone = user_phone.mobile_no or user_phone.phone
		if not usr_phone:
			return False
	else:
		if phone_no:
			usr_phone = phone_no
		else:
			return False

	args[ss.receiver_parameter] = usr_phone
	status = send_request(ss.sms_gateway_url, args, use_post=ss.use_post)

	if 200 <= status < 300:
		frappe.cache().delete(tmp_id + '_token')
		return True
	else:
		return False

@frappe.whitelist(allow_guest=True)
def send_token_via_email(tmp_id,token=None):
	import pyotp

	user = frappe.cache().get(tmp_id + '_user')
	count = token or frappe.cache().get(tmp_id + '_token')

	if ((not user) or (user == 'None') or (not count)):
		return False
	user_email = frappe.db.get_value('User',user, 'email')
	if not user_email:
		return False

	otpsecret = frappe.cache().get(tmp_id + '_otp_secret')
	hotp = pyotp.HOTP(otpsecret)

	frappe.sendmail(
		recipients=user_email, sender=None, subject='Verification Code',
		message='<p>Your verification code is {0}</p>'.format(hotp.at(int(count))),
		delayed=False, retry=3)

	return True

@frappe.whitelist(allow_guest=True)
def reset_otp_secret(user):
	otp_issuer = frappe.db.get_value('System Settings', 'System Settings', 'otp_issuer_name')
	user_email = frappe.db.get_value('User',user, 'email')
	if frappe.session.user in ["Administrator", user] :
		frappe.defaults.clear_default(user + '_otplogin')
		frappe.defaults.clear_default(user + '_otpsecret')
		email_args = {
			'recipients':user_email, 'sender':None, 'subject':'OTP Secret Reset - {}'.format(otp_issuer or "Frappe Framework"),
			'message':'<p>Your OTP secret on {} has been reset. If you did not perform this reset and did not request it, please contact your System Administrator immediately.</p>'.format(otp_issuer or "Frappe Framework"),
			'delayed':False,
			'retry':3
		}
		enqueue(method=frappe.sendmail, queue='short', timeout=300, event=None, async=True, job_name=None, now=False, **email_args)
		return frappe.msgprint(_("OTP Secret has been reset. Re-registration will be required on next login."))
	else:
		return frappe.throw(_("OTP secret can only be reset by the Administrator."))

def throttle_user_creation():
	if frappe.flags.in_import:
		return
<<<<<<< HEAD
	if frappe.db.get_creation_count('User', 60) > 60:
		frappe.throw(_('Throttled'))

@frappe.whitelist()
def get_role_profile(role_profile):
	roles = frappe.get_doc('Role Profile', {'role_profile': role_profile})
	return roles.roles

def update_roles(role_profile):
	users = frappe.get_all('User', filters={'role_profile_name': role_profile})
	role_profile = frappe.get_doc('Role Profile', role_profile)
	roles = [role.role for role in role_profile.roles]
	for d in users:
		user = frappe.get_doc('User', d)
		user.set('roles', [])
		user.add_roles(*roles)
=======

	if frappe.db.get_creation_count('User', 60) > frappe.local.conf.get("throttle_user_limit", 60):
		frappe.throw(_('Throttled'))
>>>>>>> b9855e82
<|MERGE_RESOLUTION|>--- conflicted
+++ resolved
@@ -991,8 +991,8 @@
 def throttle_user_creation():
 	if frappe.flags.in_import:
 		return
-<<<<<<< HEAD
-	if frappe.db.get_creation_count('User', 60) > 60:
+
+	if frappe.db.get_creation_count('User', 60) > frappe.local.conf.get("throttle_user_limit", 60):
 		frappe.throw(_('Throttled'))
 
 @frappe.whitelist()
@@ -1007,9 +1007,4 @@
 	for d in users:
 		user = frappe.get_doc('User', d)
 		user.set('roles', [])
-		user.add_roles(*roles)
-=======
-
-	if frappe.db.get_creation_count('User', 60) > frappe.local.conf.get("throttle_user_limit", 60):
-		frappe.throw(_('Throttled'))
->>>>>>> b9855e82
+		user.add_roles(*roles)