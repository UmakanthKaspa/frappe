{
 "actions": [],
 "creation": "2021-12-25 16:12:20.205889",
 "doctype": "DocType",
 "editable_grid": 1,
 "engine": "MyISAM",
 "field_order": [
  "data_import",
  "row_indexes",
  "success",
  "docname",
  "messages",
  "exception",
  "log_index"
 ],
 "fields": [
  {
   "fieldname": "data_import",
   "fieldtype": "Link",
   "in_list_view": 1,
   "label": "Data Import",
   "options": "Data Import"
  },
  {
   "fieldname": "docname",
   "fieldtype": "Data",
   "label": "Reference Name"
  },
  {
   "fieldname": "exception",
   "fieldtype": "Text",
   "label": "Exception"
  },
  {
   "fieldname": "row_indexes",
   "fieldtype": "Code",
   "label": "Row Indexes",
   "options": "JSON"
  },
  {
   "default": "0",
   "fieldname": "success",
   "fieldtype": "Check",
   "in_list_view": 1,
   "label": "Success"
  },
  {
   "fieldname": "log_index",
   "fieldtype": "Int",
   "in_list_view": 1,
   "label": "Log Index"
  },
  {
   "fieldname": "messages",
   "fieldtype": "Code",
   "label": "Messages",
   "options": "JSON"
  }
 ],
 "in_create": 1,
 "links": [],
<<<<<<< HEAD
 "modified": "2024-04-16 17:32:34.363704",
=======
 "modified": "2024-04-29 18:44:17.050909",
>>>>>>> 72b1db0a
 "modified_by": "Administrator",
 "module": "Core",
 "name": "Data Import Log",
 "owner": "Administrator",
 "permissions": [
  {
   "create": 1,
   "delete": 1,
   "email": 1,
   "export": 1,
   "print": 1,
   "read": 1,
   "report": 1,
   "role": "System Manager",
   "share": 1,
   "write": 1
  },
  {
   "create": 1,
   "delete": 1,
   "email": 1,
   "export": 1,
   "print": 1,
   "read": 1,
   "report": 1,
   "role": "SSport Role",
   "share": 1,
   "write": 1
  }
 ],
 "read_only": 1,
 "sort_field": "creation",
 "sort_order": "DESC",
 "states": []
}<|MERGE_RESOLUTION|>--- conflicted
+++ resolved
@@ -59,11 +59,7 @@
  ],
  "in_create": 1,
  "links": [],
-<<<<<<< HEAD
- "modified": "2024-04-16 17:32:34.363704",
-=======
  "modified": "2024-04-29 18:44:17.050909",
->>>>>>> 72b1db0a
  "modified_by": "Administrator",
  "module": "Core",
  "name": "Data Import Log",
