{
 "allow_copy": 1, 
 "allow_guest_to_view": 0, 
 "allow_import": 0, 
 "allow_rename": 0, 
 "beta": 0, 
 "creation": "2013-01-10 16:34:24", 
 "custom": 0, 
 "docstatus": 0, 
 "doctype": "DocType", 
 "editable_grid": 0, 
 "fields": [
  {
   "allow_bulk_edit": 0, 
   "allow_on_submit": 0, 
   "bold": 0, 
   "collapsible": 0, 
   "columns": 0, 
   "fieldname": "column_break0", 
   "fieldtype": "Column Break", 
   "hidden": 0, 
   "ignore_user_permissions": 0, 
   "ignore_xss_filter": 0, 
   "in_filter": 0, 
   "in_global_search": 0, 
   "in_list_view": 0, 
   "in_standard_filter": 0, 
   "length": 0, 
   "no_copy": 0, 
   "permlevel": 0, 
   "print_hide": 0, 
   "print_hide_if_no_value": 0, 
   "read_only": 0, 
   "remember_last_selected_value": 0, 
   "report_hide": 0, 
   "reqd": 0, 
   "search_index": 0, 
   "set_only_once": 0, 
   "unique": 0, 
   "width": "50%"
  }, 
  {
   "allow_bulk_edit": 0, 
   "allow_on_submit": 0, 
   "bold": 0, 
   "collapsible": 0, 
   "columns": 0, 
   "description": "Eg. smsgateway.com/api/send_sms.cgi", 
   "fieldname": "sms_gateway_url", 
   "fieldtype": "Data", 
   "hidden": 0, 
   "ignore_user_permissions": 0, 
   "ignore_xss_filter": 0, 
   "in_filter": 0, 
   "in_global_search": 0, 
   "in_list_view": 1, 
   "in_standard_filter": 0, 
   "label": "SMS Gateway URL", 
   "length": 0, 
   "no_copy": 0, 
   "permlevel": 0, 
   "print_hide": 0, 
   "print_hide_if_no_value": 0, 
   "read_only": 0, 
   "remember_last_selected_value": 0, 
   "report_hide": 0, 
   "reqd": 1, 
   "search_index": 0, 
   "set_only_once": 0, 
   "unique": 0
  }, 
  {
   "allow_bulk_edit": 0, 
   "allow_on_submit": 0, 
   "bold": 0, 
   "collapsible": 0, 
   "columns": 0, 
   "description": "Enter url parameter for message", 
   "fieldname": "message_parameter", 
   "fieldtype": "Data", 
   "hidden": 0, 
   "ignore_user_permissions": 0, 
   "ignore_xss_filter": 0, 
   "in_filter": 0, 
   "in_global_search": 0, 
   "in_list_view": 1, 
   "in_standard_filter": 0, 
   "label": "Message Parameter", 
   "length": 0, 
   "no_copy": 0, 
   "permlevel": 0, 
   "print_hide": 0, 
   "print_hide_if_no_value": 0, 
   "read_only": 0, 
   "remember_last_selected_value": 0, 
   "report_hide": 0, 
   "reqd": 1, 
   "search_index": 0, 
   "set_only_once": 0, 
   "unique": 0
  }, 
  {
   "allow_bulk_edit": 0, 
   "allow_on_submit": 0, 
   "bold": 0, 
   "collapsible": 0, 
   "columns": 0, 
   "description": "Enter url parameter for receiver nos", 
   "fieldname": "receiver_parameter", 
   "fieldtype": "Data", 
   "hidden": 0, 
   "ignore_user_permissions": 0, 
   "ignore_xss_filter": 0, 
   "in_filter": 0, 
   "in_global_search": 0, 
   "in_list_view": 1, 
   "in_standard_filter": 0, 
   "label": "Receiver Parameter", 
   "length": 0, 
   "no_copy": 0, 
   "permlevel": 0, 
   "print_hide": 0, 
   "print_hide_if_no_value": 0, 
   "read_only": 0, 
   "remember_last_selected_value": 0, 
   "report_hide": 0, 
   "reqd": 1, 
   "search_index": 0, 
   "set_only_once": 0, 
   "unique": 0
  }, 
  {
   "allow_bulk_edit": 0, 
   "allow_on_submit": 0, 
   "bold": 0, 
   "collapsible": 0, 
   "columns": 0, 
   "fieldname": "static_parameters_section", 
   "fieldtype": "Column Break", 
   "hidden": 0, 
   "ignore_user_permissions": 0, 
   "ignore_xss_filter": 0, 
   "in_filter": 0, 
   "in_global_search": 0, 
   "in_list_view": 0, 
   "in_standard_filter": 0, 
   "length": 0, 
   "no_copy": 0, 
   "permlevel": 0, 
   "print_hide": 0, 
   "print_hide_if_no_value": 0, 
   "read_only": 0, 
   "remember_last_selected_value": 0, 
   "report_hide": 0, 
   "reqd": 0, 
   "search_index": 0, 
   "set_only_once": 0, 
   "unique": 0, 
   "width": "50%"
  }, 
  {
   "allow_bulk_edit": 0, 
   "allow_on_submit": 0, 
   "bold": 0, 
   "collapsible": 0, 
   "columns": 0, 
   "description": "Enter static url parameters here (Eg. sender=ERPNext, username=ERPNext, password=1234 etc.)", 
   "fieldname": "parameters", 
   "fieldtype": "Table", 
   "hidden": 0, 
   "ignore_user_permissions": 0, 
   "ignore_xss_filter": 0, 
   "in_filter": 0, 
   "in_global_search": 0, 
   "in_list_view": 0, 
   "in_standard_filter": 0, 
   "label": "Static Parameters", 
   "length": 0, 
   "no_copy": 0, 
   "options": "SMS Parameter", 
   "permlevel": 0, 
   "print_hide": 0, 
   "print_hide_if_no_value": 0, 
   "read_only": 0, 
   "remember_last_selected_value": 0, 
   "report_hide": 0, 
   "reqd": 0, 
   "search_index": 0, 
   "set_only_once": 0, 
   "unique": 0
  }, 
  {
   "allow_bulk_edit": 0, 
   "allow_on_submit": 0, 
   "bold": 0, 
   "collapsible": 0, 
   "columns": 0, 
   "fieldname": "use_post", 
   "fieldtype": "Check", 
   "hidden": 0, 
   "ignore_user_permissions": 0, 
   "ignore_xss_filter": 0, 
   "in_filter": 0, 
   "in_global_search": 0, 
   "in_list_view": 0, 
   "in_standard_filter": 0, 
   "label": "Use POST", 
   "length": 0, 
   "no_copy": 0, 
   "permlevel": 0, 
   "precision": "", 
   "print_hide": 0, 
   "print_hide_if_no_value": 0, 
   "read_only": 0, 
   "remember_last_selected_value": 0, 
   "report_hide": 0, 
   "reqd": 0, 
   "search_index": 0, 
   "set_only_once": 0, 
   "unique": 0
  }
 ], 
 "has_web_view": 0, 
 "hide_heading": 0, 
 "hide_toolbar": 0, 
 "icon": "fa fa-cog", 
 "idx": 1, 
 "image_view": 0, 
 "in_create": 0, 
 "is_submittable": 0, 
 "issingle": 1, 
 "istable": 0, 
 "max_attachments": 0, 
<<<<<<< HEAD
 "modified": "2017-10-13 16:48:41.238236", 
=======
 "modified": "2017-10-17 14:30:41.503586", 
>>>>>>> de1037b6
 "modified_by": "Administrator", 
 "module": "Core", 
 "name": "SMS Settings", 
 "owner": "Administrator", 
 "permissions": [
  {
   "amend": 0, 
   "apply_user_permissions": 0, 
   "cancel": 0, 
   "create": 1, 
   "delete": 0, 
   "email": 0, 
   "export": 0, 
   "if_owner": 0, 
   "import": 0, 
   "permlevel": 0, 
   "print": 0, 
   "read": 1, 
   "report": 0, 
   "role": "System Manager", 
   "set_user_permissions": 0, 
   "share": 1, 
   "submit": 0, 
   "write": 1
  }
 ], 
 "quick_entry": 0, 
 "read_only": 0, 
 "read_only_onload": 0, 
 "show_name_in_global_search": 0, 
 "track_changes": 0, 
 "track_seen": 0
}<|MERGE_RESOLUTION|>--- conflicted
+++ resolved
@@ -231,11 +231,7 @@
  "issingle": 1, 
  "istable": 0, 
  "max_attachments": 0, 
-<<<<<<< HEAD
- "modified": "2017-10-13 16:48:41.238236", 
-=======
  "modified": "2017-10-17 14:30:41.503586", 
->>>>>>> de1037b6
  "modified_by": "Administrator", 
  "module": "Core", 
  "name": "SMS Settings", 
