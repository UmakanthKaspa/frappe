--- conflicted
+++ resolved
@@ -192,10 +192,9 @@
 				# fieldnames should be lowercase
 				d.fieldname = d.fieldname.lower()
 
-<<<<<<< HEAD
 			# unique is automatically an index
 			if d.unique: d.search_index = 0
-=======
+
 	def scrub_options_in_select(self):
 		"""Strip options for whitespaces"""
 		for field in self.fields:
@@ -206,7 +205,6 @@
 					new_options += "\n"
 				new_options.rstrip("\n")
 				field.options = new_options
->>>>>>> 32659166
 
 	def validate_series(self, autoname=None, name=None):
 		"""Validate if `autoname` property is correctly set."""
