# Copyright (c) 2015, Frappe Technologies Pvt. Ltd. and Contributors
# MIT License. See license.txt

from __future__ import unicode_literals
import frappe, json
from frappe import _
from frappe.website.render import clear_cache
from frappe.model.document import Document
from frappe.model.db_schema import add_column

class Comment(Document):
	"""Comments are added to Documents via forms or views like blogs etc."""
	__doclink__ = "https://frappe.io/docs/models/core/comment"
	no_feed_on_delete = True

	def get_feed(self):
		"""Returns feed HTML from Comment."""
		if self.comment_doctype == "Message":
			return

		if self.comment_type in ("Created", "Submitted", "Cancelled", "Label"):
			comment_type = "Label"
		elif self.comment_type == "Comment":
			comment_type = "Comment"
		else:
			comment_type = "Info"

		return {
			"subject": self.comment,
			"doctype": self.comment_doctype,
			"name": self.comment_docname,
			"feed_type": comment_type
		}

	def validate(self):
		"""Raise exception for more than 50 comments."""
		if frappe.db.sql("""select count(*) from tabComment where comment_doctype=%s
			and comment_docname=%s""", (self.doctype, self.name))[0][0] >= 50:
			frappe.throw(_("Cannot add more than 50 comments"))

	def on_update(self):
		"""Updates `_comments` property in parent Document."""
		self.update_comment_in_doc()

	def update_comment_in_doc(self):
		"""Updates `_comments` (JSON) property in parent Document.
		Creates a column `_comments` if property does not exist.

		`_comments` format

			{
				"comment": [String],
				"by": [user],
				"name": [Comment Document name]
			}"""
		if self.comment_doctype and self.comment_docname and self.comment and self.comment_type=="Comment":
			_comments = self.get_comments_from_parent()
			updated = False
			for c in _comments:
				if c.get("name")==self.name:
					c["comment"] = self.comment
					updated = True

			if not updated:
				_comments.append({
					"comment": self.comment,
					"by": self.comment_by or self.owner,
					"name":self.name
				})
			self.update_comments_in_parent(_comments)

	def get_comments_from_parent(self):
		try:
			_comments = frappe.db.get_value(self.comment_doctype,
				self.comment_docname, "_comments") or "[]"

			return json.loads(_comments)

		except Exception, e:

			if e.args[0]==1054:
				if frappe.flags.in_test:
					return

				add_column(self.comment_doctype, "_comments", "Text")

				return self.get_comments_from_parent()

			elif e.args[0]==1146:
				# no table
				pass

			else:
				raise

	def update_comments_in_parent(self, _comments):
<<<<<<< HEAD
		"""Updates `_comments` property in parent Document with given dict.

		:param _comments: Dict of comments."""
=======
		if frappe.db.get_value("DocType", self.comment_doctype, "issingle"):
			return
>>>>>>> 56c2daa4
		# use sql, so that we do not mess with the timestamp
		frappe.db.sql("""update `tab%s` set `_comments`=%s where name=%s""" % (self.comment_doctype,
			"%s", "%s"), (json.dumps(_comments), self.comment_docname))

		comment_doc = frappe.get_doc(self.comment_doctype, self.comment_docname)
		if getattr(comment_doc, "get_route", None):
			clear_cache(comment_doc.get_route())

	def on_trash(self):
		"""Removes from `_comments` in parent Document"""
		if self.comment_doctype == "Message":
			return

		if (self.comment_type or "Comment") != "Comment":
			frappe.only_for("System Manager")

		_comments = self.get_comments_from_parent()
		for c in _comments:
			if c.get("name")==self.name:
				_comments.remove(c)

		self.update_comments_in_parent(_comments)

def on_doctype_update():
	"""Add index to `tabComment` `(comment_doctype, comment_name)`"""
	if not frappe.db.sql("""show index from `tabComment`
		where Key_name="comment_doctype_docname_index" """):
		frappe.db.commit()
		frappe.db.sql("""alter table `tabComment`
			add index comment_doctype_docname_index(comment_doctype, comment_docname)""")
<|MERGE_RESOLUTION|>--- conflicted
+++ resolved
@@ -94,14 +94,12 @@
 				raise
 
 	def update_comments_in_parent(self, _comments):
-<<<<<<< HEAD
 		"""Updates `_comments` property in parent Document with given dict.
 
 		:param _comments: Dict of comments."""
-=======
 		if frappe.db.get_value("DocType", self.comment_doctype, "issingle"):
 			return
->>>>>>> 56c2daa4
+
 		# use sql, so that we do not mess with the timestamp
 		frappe.db.sql("""update `tab%s` set `_comments`=%s where name=%s""" % (self.comment_doctype,
 			"%s", "%s"), (json.dumps(_comments), self.comment_docname))
