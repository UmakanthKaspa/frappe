--- conflicted
+++ resolved
@@ -26,11 +26,7 @@
 		self.transaction_writes = 0
 		self.testing_tables = []
 
-<<<<<<< HEAD
-		self.password = self.get_db_password(ac_name, password)
-=======
 		self.password = self.get_db_password(user, password)
->>>>>>> 01149f21
 		
 		self.connect()
 		if self.user != 'root':
