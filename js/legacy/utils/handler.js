// Copyright (c) 2012 Web Notes Technologies Pvt Ltd (http://erpnext.com)
// 
// MIT License (MIT)
// 
// Permission is hereby granted, free of charge, to any person obtaining a 
// copy of this software and associated documentation files (the "Software"), 
// to deal in the Software without restriction, including without limitation 
// the rights to use, copy, modify, merge, publish, distribute, sublicense, 
// and/or sell copies of the Software, and to permit persons to whom the 
// Software is furnished to do so, subject to the following conditions:
// 
// The above copyright notice and this permission notice shall be included in 
// all copies or substantial portions of the Software.
// 
// THE SOFTWARE IS PROVIDED "AS IS", WITHOUT WARRANTY OF ANY KIND, EXPRESS OR IMPLIED, 
// INCLUDING BUT NOT LIMITED TO THE WARRANTIES OF MERCHANTABILITY, FITNESS FOR A 
// PARTICULAR PURPOSE AND NONINFRINGEMENT. IN NO EVENT SHALL THE AUTHORS OR COPYRIGHT 
// HOLDERS BE LIABLE FOR ANY CLAIM, DAMAGES OR OTHER LIABILITY, WHETHER IN AN ACTION OF 
// CONTRACT, TORT OR OTHERWISE, ARISING FROM, OUT OF OR IN CONNECTION WITH THE SOFTWARE 
// OR THE USE OR OTHER DEALINGS IN THE SOFTWARE.
// 

function $c(command, args, callback, error, no_spinner, freeze_msg, btn) {
	wn.request.call({
		args: $.extend(args, {cmd: command}),
		success: callback,
		error: error,
		btn: btn,
		freeze: freeze_msg,
		show_spinner: !no_spinner
	})
}

// For calling an object
function $c_obj(doclist, method, arg, callback, no_spinner, freeze_msg, btn) {
	if(arg && typeof arg!='string') arg = JSON.stringify(arg);
	
	args = {
		cmd:'runserverobj',
		arg: arg,
		method: method
	};
	
	if(typeof doclist=='string') 
		args.doctype = doclist; 
	else 
		args.docs = compress_doclist(doclist)
	
	wn.request.call({
		args: args,
		success: callback,
		btn: btn,
		freeze: freeze_msg,
		show_spinner: !no_spinner
	});
}

// For call a page metho
function $c_page(module, page, method, arg, callback, no_spinner, freeze_msg, btn) {
	if(arg && typeof arg!='string') arg = JSON.stringify(arg);
	wn.request.call({
		args: {
			cmd: module+'.page.'+page+'.'+page+'.'+method,
			arg: arg,
			method: method
		},
		success: callback,
		btn: btn,
		freeze: freeze_msg,
		show_spinner: !no_spinner
	});
}

// For calling an for output as csv
function $c_obj_csv(doclist, method, arg) {
	// single
	
	var args = {}
	args.cmd = 'runserverobj';
	args.as_csv = 1;
	args.method = method;
	args.arg = arg;
	
	if(doclist.substr)
		args.doctype = doclist;		
	else
		args.docs = compress_doclist(doclist);

	// open
<<<<<<< HEAD
	open_url_post(outUrl, args);
=======
	open_url_post(webnotes.request.url, args);
>>>>>>> 32757101
}

// call a url as POST
function open_url_post(URL, PARAMS, new_window) {
	var temp=document.createElement("form");
	temp.action=URL;
	temp.method="POST";
	temp.style.display="none";
	if(new_window){
		temp.target = '_blank';
	}
	for(var x in PARAMS) {
		var opt=document.createElement("textarea");
		opt.name=x;
		opt.value=PARAMS[x];
		temp.appendChild(opt);
	}
	document.body.appendChild(temp);
	temp.submit();
	return temp;
}<|MERGE_RESOLUTION|>--- conflicted
+++ resolved
@@ -87,11 +87,7 @@
 		args.docs = compress_doclist(doclist);
 
 	// open
-<<<<<<< HEAD
-	open_url_post(outUrl, args);
-=======
 	open_url_post(webnotes.request.url, args);
->>>>>>> 32757101
 }
 
 // call a url as POST
