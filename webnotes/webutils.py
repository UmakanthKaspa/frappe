# Copyright (c) 2013, Web Notes Technologies Pvt. Ltd.
# MIT License. See license.txt

from __future__ import unicode_literals

from webnotes import conf
import webnotes
import json
from webnotes import _
import webnotes.utils

class PageNotFoundError(Exception): pass

def render(page_name):
	"""render html page"""
	try:
		html = render_page(page_name or "index")
	except PageNotFoundError:
		html = render_page("404")
	except Exception:
		html = render_page('error')
		
	webnotes._response.headers["Content-Type"] = "text/html; charset: utf-8"
	webnotes._response.data = html

def render_page(page_name):
	"""get page html"""
	page_name = scrub_page_name(page_name)
	html = ''
		
	if not ('auto_cache_clear') and conf.auto_cache_clear or 0 in conf:
		html = webnotes.cache().get_value("page:" + page_name)
		from_cache = True

	if not html:		
		html = build_page(page_name)
		from_cache = False
	
	if not html:
		raise PageNotFoundError

	if page_name=="error":
		html = html.replace("%(error)s", webnotes.getTraceback())
	else:
		comments = "\npage:"+page_name+\
			"\nload status: " + (from_cache and "cache" or "fresh")
		html += """\n<!-- %s -->""" % webnotes.utils.cstr(comments)

	return html

def build_page(page_name):
	from jinja2 import Environment, FileSystemLoader
	from markdown2 import markdown

	if not webnotes.conn:
		webnotes.connect()

	sitemap = get_website_sitemap()
	page_options = sitemap.get(page_name)
	
	if not page_options:
		if page_name=="index":
			# page not found, try home page
			home_page = get_home_page()
			page_options = sitemap.get(home_page)
			if not page_options:
				raise PageNotFoundError
			page_options["page_name"] = home_page
		else:
			raise PageNotFoundError
	else:
		page_options["page_name"] = page_name
	
	basepath = webnotes.utils.get_base_path()
	module = None
	no_cache = False
	
	if page_options.get("controller"):
		module = webnotes.get_module(page_options["controller"])
		no_cache = getattr(module, "no_cache", False)

	# if generator, then load bean, pass arguments
	if page_options.get("is_generator"):
		if not module:
			raise Exception("Generator controller not defined")
		
		name = webnotes.conn.get_value(module.doctype, {
			page_options.get("page_name_field", "page_name"): page_options["page_name"]})
		obj = webnotes.get_obj(module.doctype, name, with_children=True)

		if hasattr(obj, 'get_context'):
			obj.get_context()

		context = webnotes._dict(obj.doc.fields)
		context["obj"] = obj
	else:
		# page
		context = webnotes._dict({ 'name': page_name })
		if module and hasattr(module, "get_context"):
			context.update(module.get_context())
	
	context.update(get_website_settings())

	jenv = Environment(loader = FileSystemLoader(basepath))
	jenv.filters["markdown"] = markdown
	jenv.filters["json"] = json.dumps
	context["base_template"] = jenv.get_template(webnotes.get_config().get("base_template"))
	
	template_name = page_options['template']	
	html = jenv.get_template(template_name).render(context)
	
	if not no_cache:
		webnotes.cache().set_value("page:" + page_name, html)
	return html
	
def build_sitemap():
	sitemap = {}
	config = webnotes.cache().get_value("website_sitemap_config", build_website_sitemap_config)
 	sitemap.update(config["pages"])
	
	# pages
	for p in config["pages"].values():
		if p.get("controller"):
			module = webnotes.get_module(p["controller"])
			p["no_cache"] = getattr(module, "no_cache", False)

	# generators
	for g in config["generators"].values():
		g["is_generator"] = True
		module = webnotes.get_module(g["controller"])
<<<<<<< HEAD

		condition = ""
		page_name_field = "page_name"
		if hasattr(module, "page_name_field"):
			page_name_field = module.page_name_field
		if hasattr(module, "condition_field"):
			condition = " where ifnull(%s, 0)=1" % module.condition_field

		for page_name, name, modified in webnotes.conn.sql("""select %s, name, modified from 
			`tab%s` %s""" % (page_name_field, module.doctype, condition)):
			opts = g.copy()
			opts["doctype"] = module.doctype
			opts["page_name"] = page_name
			if page_name_field != "page_name":
				opts["page_name_field"] = page_name_field
			opts["docname"] = name
			opts["lastmod"] = modified.strftime("%Y-%m-%d %H:%M:%S")
			sitemap[page_name] = opts
=======
		for page_name, name in webnotes.conn.sql("""select page_name, name from `tab%s` where 
			ifnull(%s, 0)=1 and ifnull(page_name, '')!=''""" % (module.doctype, module.condition_field)):
				opts = g.copy()
				opts["doctype"] = module.doctype
				opts["docname"] = name
				opts["no_cache"] = getattr(module, "no_cache", False)
				sitemap[page_name] = opts
>>>>>>> ef6f1aaf
		
	return sitemap
	
def get_home_page():
	if not webnotes.conn:
		webnotes.connect()
	doc_name = webnotes.conn.get_value('Website Settings', None, 'home_page')
	if doc_name:
		page_name = webnotes.conn.get_value('Web Page', doc_name, 'page_name')
	else:
		page_name = 'login'

	return page_name
		
def build_website_sitemap_config():
	import os, time
	
	config = {"pages": {}, "generators":{}}
	basepath = webnotes.utils.get_base_path()
	
	def get_options(path, fname):
		name = fname
		if fname.endswith(".html"):
			name = fname[:-5]
		
		template_path = os.path.relpath(os.path.join(path, fname), basepath)
		
		options = webnotes._dict({
			"link_name": name,
			"template": template_path,
			"lastmod": time.ctime(os.path.getmtime(template_path))
		})

		controller_name = fname.split(".")[0].replace("-", "_") + ".py"
		controller_path = os.path.join(path, controller_name)
		if os.path.exists(controller_path):
			options.controller = os.path.relpath(controller_path[:-3], basepath).replace(os.path.sep, ".")
			options.controller = ".".join(options.controller.split(".")[1:])

		return options
	
	for path, folders, files in os.walk(basepath, followlinks=True):
		if os.path.basename(path)=="pages" and os.path.basename(os.path.dirname(path))=="templates":
			for fname in files:
				if fname.split(".")[-1] in ("html", "xml"):
					options = get_options(path, fname)
					config["pages"][options.link_name] = options

		if os.path.basename(path)=="generators" and os.path.basename(os.path.dirname(path))=="templates":
			for fname in files:
				if fname.endswith(".html"):
					options = get_options(path, fname)
					config["generators"][fname] = options
		
	return config

def get_website_settings():
	from webnotes.utils import get_request_site_address, encode, cint
	from urllib import quote
		
	all_top_items = webnotes.conn.sql("""\
		select * from `tabTop Bar Item`
		where parent='Website Settings' and parentfield='top_bar_items'
		order by idx asc""", as_dict=1)
	
	top_items = [d for d in all_top_items if not d['parent_label']]
	
	# attach child items to top bar
	for d in all_top_items:
		if d['parent_label']:
			for t in top_items:
				if t['label']==d['parent_label']:
					if not 'child_items' in t:
						t['child_items'] = []
					t['child_items'].append(d)
					break
					
	context = webnotes._dict({
		'top_bar_items': top_items,
		'footer_items': webnotes.conn.sql("""\
			select * from `tabTop Bar Item`
			where parent='Website Settings' and parentfield='footer_items'
			order by idx asc""", as_dict=1),
		"webnotes": webnotes,
		"utils": webnotes.utils,
		"post_login": [
			{"label": "Reset Password", "url": "update-password", "icon": "icon-key"},
			{"label": "Logout", "url": "server.py?cmd=web_logout", "icon": "icon-signout"}
		]
	})
		
	settings = webnotes.doc("Website Settings", "Website Settings")
	for k in ["banner_html", "brand_html", "copyright", "twitter_share_via",
		"favicon", "facebook_share", "google_plus_one", "twitter_share", "linked_in_share",
		"disable_signup"]:
		if k in settings.fields:
			context[k] = settings.fields.get(k)
			
	if settings.address:
		context["footer_address"] = settings.address

	for k in ["facebook_share", "google_plus_one", "twitter_share", "linked_in_share",
		"disable_signup"]:
		context[k] = cint(context.get(k) or 0)
	
	context.url = quote(str(get_request_site_address(full_address=True)), str(""))
	context.encoded_title = quote(encode(context.title or ""), str(""))
	
	try:
		import startup.webutils
		if hasattr(startup.webutils, "get_website_settings"):
			startup.webutils.get_website_settings(context)
	except:
		pass
	return context


def clear_cache(page_name=None):
	if page_name:
		delete_page_cache(page_name)
	else:
		cache = webnotes.cache()
		for p in get_all_pages():
			if p is not None:
				cache.delete_value("page:" + p)
		cache.delete_value("page:index")
		cache.delete_value("website_sitemap")
		cache.delete_value("website_sitemap_config")
		
		
def get_website_sitemap():
	return webnotes.cache().get_value("website_sitemap", build_sitemap)

def get_all_pages():
	return get_website_sitemap().keys()

def delete_page_cache(page_name):
	if page_name:
		cache = webnotes.cache()
		cache.delete_value("page:" + page_name)
		cache.delete_value("website_sitemap")
			
def get_hex_shade(color, percent):
	def p(c):
		v = int(c, 16) + int(int('ff', 16) * (float(percent)/100))
		if v < 0: 
			v=0
		if v > 255: 
			v=255
		h = hex(v)[2:]
		if len(h) < 2:
			h = "0" + h
		return h
		
	r, g, b = color[0:2], color[2:4], color[4:6]
	
	avg = (float(int(r, 16) + int(g, 16) + int(b, 16)) / 3)
	# switch dark and light shades
	if avg > 128:
		percent = -percent

	# stronger diff for darker shades
	if percent < 25 and avg < 64:
		percent = percent * 2
	
	return p(r) + p(g) + p(b)

def scrub_page_name(page_name):
	if page_name.endswith('.html'):
		page_name = page_name[:-5]

	return page_name

_is_signup_enabled = None
def is_signup_enabled():
	global _is_signup_enabled
	if _is_signup_enabled is None:
		_is_signup_enabled = True
		if webnotes.utils.cint(webnotes.conn.get_value("Website Settings", 
			"Website Settings", "disable_signup")):
				_is_signup_enabled = False
		
	return _is_signup_enabled

def update_page_name(doc, title):
	"""set page_name and check if it is unique"""
	new_page_name = page_name(title)
	sitemap = get_website_sitemap()
	
	if new_page_name in sitemap and \
		not (sitemap[new_page_name].doctype == doc.doctype and sitemap[new_page_name].docname == doc.name):
			webnotes.throw("%s: %s. %s: %s" % (new_page_name, _("Page already exists"),
				_("Please change the value"), title))
	
	if doc.page_name: delete_page_cache(doc.page_name)
	webnotes.conn.set(doc, "page_name", new_page_name)
	delete_page_cache(doc.page_name)

def page_name(title):
	"""make page name from title"""
	import re
	name = title.lower()
	name = re.sub('[~!@#$%^&*+()<>,."\']', '', name)
	name = re.sub('[:/]', '-', name)

	name = '-'.join(name.split())

	# replace repeating hyphens
	name = re.sub(r"(-)\1+", r"\1", name)
	
	return name<|MERGE_RESOLUTION|>--- conflicted
+++ resolved
@@ -128,7 +128,6 @@
 	for g in config["generators"].values():
 		g["is_generator"] = True
 		module = webnotes.get_module(g["controller"])
-<<<<<<< HEAD
 
 		condition = ""
 		page_name_field = "page_name"
@@ -141,21 +140,13 @@
 			`tab%s` %s""" % (page_name_field, module.doctype, condition)):
 			opts = g.copy()
 			opts["doctype"] = module.doctype
+			opts["no_cache"] = getattr(module, "no_cache", False)
 			opts["page_name"] = page_name
 			if page_name_field != "page_name":
 				opts["page_name_field"] = page_name_field
 			opts["docname"] = name
 			opts["lastmod"] = modified.strftime("%Y-%m-%d %H:%M:%S")
 			sitemap[page_name] = opts
-=======
-		for page_name, name in webnotes.conn.sql("""select page_name, name from `tab%s` where 
-			ifnull(%s, 0)=1 and ifnull(page_name, '')!=''""" % (module.doctype, module.condition_field)):
-				opts = g.copy()
-				opts["doctype"] = module.doctype
-				opts["docname"] = name
-				opts["no_cache"] = getattr(module, "no_cache", False)
-				sitemap[page_name] = opts
->>>>>>> ef6f1aaf
 		
 	return sitemap
 	
