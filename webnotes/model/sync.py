--- conflicted
+++ resolved
@@ -9,11 +9,7 @@
 import webnotes
 import os
 from webnotes.modules.import_file import import_file
-<<<<<<< HEAD
-from webnotes.utils import get_path
-=======
-from webnotes.utils import cstr
->>>>>>> 1dc6d08c
+from webnotes.utils import get_path, cstr
 
 def sync_all(force=0):
 	sync_for("lib", force)
